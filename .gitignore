--- conflicted
+++ resolved
@@ -1,12 +1,9 @@
 build/
-<<<<<<< HEAD
 
 # local .vimrc
 .vimrc
 *.swp
 
-.build/
-=======
 .build/
 
 # CMake
@@ -27,5 +24,4 @@
 
 
 # test
-test/rwstream/test_rwstream
->>>>>>> a134d7ce
+test/rwstream/test_rwstream