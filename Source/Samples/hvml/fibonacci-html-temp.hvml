#!/usr/bin/purc

# RESULT: [ 18, 1597L ]

<!DOCTYPE hvml>
<hvml target="html" lang="$STR.substr($SYS.locale, 0, 2)" silently >
    <head>
        <base href=$CRTN.base(! "file://$SYS.cwd" ) hvml:silently />
        <link rel="stylesheet" type="text/css" href="hvml/assets/fibonacci-html-temp-{$STR.substr($SYS.locale, 0, 2)}.css" />
        <update on $T.map to 'merge' from "file://$SYS.cwd/hvml/assets/fibonacci-html-temp-{$STR.substr($SYS.locale, 0, 2)}.json" silently />
        <title>$T.get('Fibonacci Numbers')</title>
    </head>

    <body id="theBody">
        <h1 style="color:red">$T.get('Fibonacci Numbers less than 2000')</h1>

        <init as "count" at "_topmost" with 2 temp />
        <init as "last_one" with 0L temp />
        <init as "last_two" with 1L temp />
<<<<<<< HEAD

        <!-- Han decimal numbers.
        <ol style="list-style-type:cjk-decimal;">
        -->

=======
        
>>>>>>> 10814c73
        <ol>
            <li>$last_one</li>
            <li>$last_two</li>

            <iterate on $last_two onlyif $L.lt($0<, 2000L) with $DATA.arith('+', $0<, $last_one) nosetotail >
                <init as "last_one" at "3" with $last_two temp />
                <init as "last_two" at "3" with $? temp />
                <!-- init as "last_two" at "#theBody" with $? temp / -->

                <update on "$4!" at ".count" to "displace" with += 1 />

                <li>$?</li>
            </iterate>
        </ol>

        <p>$STR.format_c($T.get('Totally %d numbers'), $count)</p>

        <exit with [$count, $last_two] />

    </body>

</hvml>
<|MERGE_RESOLUTION|>--- conflicted
+++ resolved
@@ -7,7 +7,7 @@
     <head>
         <base href=$CRTN.base(! "file://$SYS.cwd" ) hvml:silently />
         <link rel="stylesheet" type="text/css" href="hvml/assets/fibonacci-html-temp-{$STR.substr($SYS.locale, 0, 2)}.css" />
-        <update on $T.map to 'merge' from "file://$SYS.cwd/hvml/assets/fibonacci-html-temp-{$STR.substr($SYS.locale, 0, 2)}.json" silently />
+        <!-- update on $T.map to 'merge' from "file://$SYS.cwd/hvml/assets/fibonacci-html-temp-{$STR.substr($SYS.locale, 0, 2)}.json" silently /-->
         <title>$T.get('Fibonacci Numbers')</title>
     </head>
 
@@ -17,15 +17,7 @@
         <init as "count" at "_topmost" with 2 temp />
         <init as "last_one" with 0L temp />
         <init as "last_two" with 1L temp />
-<<<<<<< HEAD
 
-        <!-- Han decimal numbers.
-        <ol style="list-style-type:cjk-decimal;">
-        -->
-
-=======
-        
->>>>>>> 10814c73
         <ol>
             <li>$last_one</li>
             <li>$last_two</li>
