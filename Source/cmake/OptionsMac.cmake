include(GNUInstallDirs)

# FIXME: These should line up with versions in Version.xcconfig
set(PURC_MAC_VERSION 0.0.1)
set(MACOSX_FRAMEWORK_BUNDLE_VERSION 0.0.1)

# These are shared variables, but we special case their definition so that we can use the
# CMAKE_INSTALL_* variables that are populated by the GNUInstallDirs macro.
set(LIB_INSTALL_DIR "${CMAKE_INSTALL_FULL_LIBDIR}" CACHE PATH "Absolute path to library installation directory")
set(EXEC_INSTALL_DIR "${CMAKE_INSTALL_FULL_BINDIR}" CACHE PATH "Absolute path to executable installation directory")
set(LIBEXEC_INSTALL_DIR "${CMAKE_INSTALL_FULL_LIBEXECDIR}/purc" CACHE PATH "Absolute path to install executables executed by the library")
set(HEADER_INSTALL_DIR "${CMAKE_INSTALL_FULL_INCLUDEDIR}" CACHE PATH "Absolute path to header installation directory")
set(PURC_HEADER_INSTALL_DIR "${CMAKE_INSTALL_FULL_INCLUDEDIR}/purc" CACHE PATH "Absolute path to PurC header installation directory")

add_definitions(-DBUILDING_MAC__=1)
add_definitions(-DPURC_LIBEXEC_DIR="${LIBEXEC_INSTALL_DIR}")

find_package(ZLIB 1.2.0 REQUIRED)
find_package(GLIB 2.44.0 REQUIRED COMPONENTS gio gio-unix gmodule gobject)
find_package(BISON 3.0 REQUIRED)
find_package(FLEX 2.6.4 REQUIRED)
find_package(Ncurses 5.0)
find_package(LibXml2 2.8.0)
find_package(OpenSSL 1.1.1)
<<<<<<< HEAD
#find_package(LibXslt 1.1.7)
#find_package(CURL 7.60.0)
#find_package(SQLite3 3.10.0)
=======
find_package(SQLite3 3.10.0)

# On macOS, search Homebrew for keg-only versions of Bison and Flex. Xcode does
# not provide new enough versions for us to use.
if (CMAKE_HOST_SYSTEM_NAME MATCHES "Darwin")
    execute_process(
        COMMAND brew --prefix bison
        RESULT_VARIABLE BREW_BISON
        OUTPUT_VARIABLE BREW_BISON_PREFIX
        OUTPUT_STRIP_TRAILING_WHITESPACE
    )
    if (BREW_BISON EQUAL 0 AND EXISTS "${BREW_BISON_PREFIX}")
        message(STATUS "Found Bison keg installed by Homebrew at ${BREW_BISON_PREFIX}")
        set(BISON_EXECUTABLE "${BREW_BISON_PREFIX}/bin/bison")
    endif ()

    execute_process(
        COMMAND brew --prefix flex
        RESULT_VARIABLE BREW_FLEX
        OUTPUT_VARIABLE BREW_FLEX_PREFIX
        OUTPUT_STRIP_TRAILING_WHITESPACE
    )
    if (BREW_FLEX EQUAL 0 AND EXISTS "${BREW_FLEX_PREFIX}")
        message(STATUS "Found Flex keg installed by Homebrew at ${BREW_FLEX_PREFIX}")
        set(FLEX_EXECUTABLE "${BREW_FLEX_PREFIX}/bin/flex")
    endif ()
endif ()

find_package(BISON 3.0 REQUIRED)
find_package(FLEX 2.6.4 REQUIRED)
>>>>>>> ceef0a96

if (NOT GLIB_FOUND)
    set(ENABLE_SOCKET_STREAM_DEFAULT OFF)
    SET_AND_EXPOSE_TO_BUILD(HAVE_GLIB OFF)
else ()
    set(ENABLE_SOCKET_STREAM_DEFAULT ON)
    SET_AND_EXPOSE_TO_BUILD(HAVE_GLIB ON)
    if (${GLIB_VERSION} VERSION_LESS 2.70)
        SET_AND_EXPOSE_TO_BUILD(HAVE_GLIB_LESS_2_70 ON)
    else ()
        SET_AND_EXPOSE_TO_BUILD(HAVE_GLIB_LESS_2_70 OFF)
    endif ()
endif ()

if (NOT Ncurses_FOUND)
    set(ENABLE_RDR_FOIL_DEFAULT OFF)
    SET_AND_EXPOSE_TO_BUILD(HAVE_NCURSES OFF)
else ()
    set(ENABLE_RDR_FOIL_DEFAULT ON)
    SET_AND_EXPOSE_TO_BUILD(HAVE_NCURSES ON)
endif ()

if (NOT LIBXML2_FOUND)
    set(ENABLE_XML_DEFAULT OFF)
    SET_AND_EXPOSE_TO_BUILD(HAVE_LIBXML2 OFF)
else ()
    set(ENABLE_XML_DEFAULT ON)
    SET_AND_EXPOSE_TO_BUILD(HAVE_LIBXML2 ON)
endif ()

if (NOT HIBUS_FOUND)
    set(ENABLE_HIBUS_DEFAULT OFF)
    SET_AND_EXPOSE_TO_BUILD(HAVE_HIBUS OFF)
else ()
    set(ENABLE_HIBUS_DEFAULT ON)
    SET_AND_EXPOSE_TO_BUILD(HAVE_HIBUS ON)
endif ()

if (NOT OPENSSL_FOUND)
    set(ENABLE_SSL_DEFAULT OFF)
    SET_AND_EXPOSE_TO_BUILD(HAVE_OPENSSL OFF)
else ()
    set(ENABLE_SSL_DEFAULT ON)
    SET_AND_EXPOSE_TO_BUILD(HAVE_OPENSSL ON)
endif ()

PURC_OPTION_BEGIN()
# Private options shared with other PurC ports. Add options here only if
# we need a value different from the default defined in PurCFeatures.cmake.

PURC_OPTION_DEFAULT_PORT_VALUE(ENABLE_SOCKET_STREAM PUBLIC ${ENABLE_SOCKET_STREAM_DEFAULT})
PURC_OPTION_DEFAULT_PORT_VALUE(ENABLE_RDR_FOIL PUBLIC ${ENABLE_RDR_FOIL_DEFAULT})
PURC_OPTION_DEFAULT_PORT_VALUE(ENABLE_XML PUBLIC ${ENABLE_XML_DEFAULT})
PURC_OPTION_DEFAULT_PORT_VALUE(ENABLE_HIBUS PUBLIC ${ENABLE_HIBUS_DEFAULT})
PURC_OPTION_DEFAULT_PORT_VALUE(ENABLE_SSL PUBLIC ${ENABLE_SSL_DEFAULT})

PURC_OPTION_END()

set(PurC_PKGCONFIG_FILE ${CMAKE_BINARY_DIR}/Source/PurC/purc.pc)
set(CSSEng_PKGCONFIG_FILE ${CMAKE_BINARY_DIR}/Source/CSSEng/csseng.pc)
set(DOMRuler_PKGCONFIG_FILE ${CMAKE_BINARY_DIR}/Source/DOMRuler/domruler.pc)

set(PurC_LIBRARY_TYPE SHARED)
set(CSSEng_LIBRARY_TYPE SHARED)
set(DOMRuler_LIBRARY_TYPE SHARED)
set(PurCTestSupport_LIBRARY_TYPE SHARED)
<|MERGE_RESOLUTION|>--- conflicted
+++ resolved
@@ -17,17 +17,6 @@
 
 find_package(ZLIB 1.2.0 REQUIRED)
 find_package(GLIB 2.44.0 REQUIRED COMPONENTS gio gio-unix gmodule gobject)
-find_package(BISON 3.0 REQUIRED)
-find_package(FLEX 2.6.4 REQUIRED)
-find_package(Ncurses 5.0)
-find_package(LibXml2 2.8.0)
-find_package(OpenSSL 1.1.1)
-<<<<<<< HEAD
-#find_package(LibXslt 1.1.7)
-#find_package(CURL 7.60.0)
-#find_package(SQLite3 3.10.0)
-=======
-find_package(SQLite3 3.10.0)
 
 # On macOS, search Homebrew for keg-only versions of Bison and Flex. Xcode does
 # not provide new enough versions for us to use.
@@ -57,7 +46,12 @@
 
 find_package(BISON 3.0 REQUIRED)
 find_package(FLEX 2.6.4 REQUIRED)
->>>>>>> ceef0a96
+find_package(Ncurses 5.0)
+find_package(LibXml2 2.8.0)
+find_package(OpenSSL 1.1.1)
+#find_package(LibXslt 1.1.7)
+#find_package(CURL 7.60.0)
+#find_package(SQLite3 3.10.0)
 
 if (NOT GLIB_FOUND)
     set(ENABLE_SOCKET_STREAM_DEFAULT OFF)
