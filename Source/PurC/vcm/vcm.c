--- conflicted
+++ resolved
@@ -1122,13 +1122,8 @@
         return pcintr_get_symbolized_var(stack, number, last);
     }
 
-<<<<<<< HEAD
-    if (nr_name == 1 && ispunct(last)) {
+    if (nr_name == 1 && purc_ispunct(last)) {
         return pcintr_get_symbolized_var(stack, 1, last);
-=======
-    if (nr_name == 1 && purc_ispunct(last)) {
-        return pcintr_get_symbolized_var(stack, 0, last);
->>>>>>> a3c801ff
     }
 
     return pcintr_find_named_var(ctxt, name);
