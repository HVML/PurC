/**
 * @file void-document.c
 * @author Vincent Wei
 * @date 2022/07/11
 * @brief The implementation of void document.
 *
 * Copyright (C) 2022 FMSoft <https://www.fmsoft.cn>
 *
 * This file is a part of PurC (short for Purring Cat), an HVML interpreter.
 *
 * This program is free software: you can redistribute it and/or modify
 * it under the terms of the GNU Lesser General Public License as published by
 * the Free Software Foundation, either version 3 of the License, or
 * (at your option) any later version.
 *
 * This program is distributed in the hope that it will be useful,
 * but WITHOUT ANY WARRANTY; without even the implied warranty of
 * MERCHANTABILITY or FITNESS FOR A PARTICULAR PURPOSE.  See the
 * GNU Lesser General Public License for more details.
 *
 * You should have received a copy of the GNU Lesser General Public License
 * along with this program.  If not, see <https://www.gnu.org/licenses/>.
 */

#include "purc-document.h"
#include "purc-errors.h"

#include "private/document.h"

static void map_free_val_fn(void *val)
{
    pcdoc_elem_content_destroy((struct pcdoc_elem_content*)val);
}

static purc_document_t create(const char *content, size_t length)
{
    UNUSED_PARAM(content);
    UNUSED_PARAM(length);

    purc_document_t doc = calloc(1, sizeof(*doc));

    doc->type = PCDOC_K_TYPE_VOID;
    doc->def_text_type = PCRDR_MSG_DATA_TYPE_PLAIN;
    doc->need_rdr = 0;
    doc->data_content = 0;
    doc->have_head = 0;
    doc->have_body = 0;

    doc->refc = 1;

    doc->ops = &_pcdoc_void_ops;
    doc->impl = NULL;

<<<<<<< HEAD
    doc->text = pcutils_mraw_create();
    pcutils_mraw_init(doc->text, 1024);
    doc->elem_content = pcutils_map_create(NULL, NULL, NULL,
                (free_val_fn)map_free_val_fn, NULL, false);
=======
>>>>>>> fecd7ec5
    return doc;
}

static void destroy(purc_document_t doc)
{
    if (doc->elem_content) {
        pcutils_map_destroy(doc->elem_content);
    }
    if (doc->text) {
        doc->text = pcutils_mraw_create();
    }
    free(doc);
}

static pcdoc_element_t operate_element(purc_document_t doc,
            pcdoc_element_t elem, pcdoc_operation op,
            const char *tag, bool self_close)
{
    UNUSED_PARAM(doc);
    UNUSED_PARAM(elem);
    UNUSED_PARAM(op);
    UNUSED_PARAM(tag);
    UNUSED_PARAM(self_close);

    return (pcdoc_element_t)doc;
}

static pcdoc_text_node_t new_text_content(purc_document_t doc,
            pcdoc_element_t elem, pcdoc_operation op,
            const char *content, size_t length)
{
    UNUSED_PARAM(elem);
    UNUSED_PARAM(op);
    UNUSED_PARAM(content);
    UNUSED_PARAM(length);

    return (pcdoc_text_node_t)doc;
}

static pcdoc_node new_content(purc_document_t doc,
            pcdoc_element_t elem, pcdoc_operation op,
            const char *content, size_t length)
{
    UNUSED_PARAM(elem);
    UNUSED_PARAM(op);
    UNUSED_PARAM(content);
    UNUSED_PARAM(length);

    pcdoc_node node;
    node.type = PCDOC_NODE_ELEMENT;
    node.elem = (pcdoc_element_t)doc;
    return node;
}

static pcdoc_element_t special_elem(purc_document_t doc,
            pcdoc_special_elem elem)
{
    UNUSED_PARAM(elem);

    return (pcdoc_element_t)doc;
}

static int
get_tag_name(purc_document_t doc, pcdoc_element_t elem,
        const char **local_name, size_t *local_len,
        const char **prefix, size_t *prefix_len,
        const char **ns_name, size_t *ns_len)
{
    UNUSED_PARAM(doc);
    UNUSED_PARAM(elem);

    *local_name = "";
    if (local_len) *local_len = 0;

    if (prefix) {
        *prefix = "";
        if (prefix_len) *prefix_len = 0;
    }

    if (ns_name) {
        *ns_name = PCDOC_NSNAME__UNDEF;
        if (ns_len) *ns_len = sizeof(PCDOC_NSNAME__UNDEF) - 1;
    }

    return 0;
}

static pcdoc_element_t get_parent(purc_document_t doc, pcdoc_node node)
{
    UNUSED_PARAM(node);

    return (pcdoc_element_t)doc;
}

struct purc_document_ops _pcdoc_void_ops = {
    .create = create,
    .destroy = destroy,
    .operate_element = operate_element,
    .new_text_content = new_text_content,
    .new_content = new_content,
    .special_elem = special_elem,
    .get_tag_name = get_tag_name,
    .get_parent = get_parent,
};
<|MERGE_RESOLUTION|>--- conflicted
+++ resolved
@@ -27,11 +27,6 @@
 
 #include "private/document.h"
 
-static void map_free_val_fn(void *val)
-{
-    pcdoc_elem_content_destroy((struct pcdoc_elem_content*)val);
-}
-
 static purc_document_t create(const char *content, size_t length)
 {
     UNUSED_PARAM(content);
@@ -51,24 +46,11 @@
     doc->ops = &_pcdoc_void_ops;
     doc->impl = NULL;
 
-<<<<<<< HEAD
-    doc->text = pcutils_mraw_create();
-    pcutils_mraw_init(doc->text, 1024);
-    doc->elem_content = pcutils_map_create(NULL, NULL, NULL,
-                (free_val_fn)map_free_val_fn, NULL, false);
-=======
->>>>>>> fecd7ec5
     return doc;
 }
 
 static void destroy(purc_document_t doc)
 {
-    if (doc->elem_content) {
-        pcutils_map_destroy(doc->elem_content);
-    }
-    if (doc->text) {
-        doc->text = pcutils_mraw_create();
-    }
     free(doc);
 }
 
