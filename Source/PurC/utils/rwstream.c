--- conflicted
+++ resolved
@@ -276,30 +276,9 @@
         return NULL;
     }
 
-<<<<<<< HEAD
-#if 0
-    GIOFlags flags = g_io_channel_get_flags(gio_channel);
-    g_io_channel_set_flags(gio_channel, flags & ~G_IO_FLAG_NONBLOCK, NULL);
-#endif
-
-    g_io_channel_set_encoding (gio_channel, NULL, NULL);
-
-    if (sz_buf > 0) {
-        g_io_channel_set_buffer_size(gio_channel, sz_buf);
-    }
-
-    struct gio_rwstream* gio = (struct gio_rwstream*) calloc(
-            1, sizeof(struct gio_rwstream));
-    gio->rwstream.funcs = &gio_funcs;
-    gio->gio_channel = gio_channel;
-    gio->fd = fd;
-    return (purc_rwstream_t) gio;
-}
-=======
     fd_rws->rwstream.funcs = &fd_funcs;
     fd_rws->fd = fd;
     return (purc_rwstream_t)fd_rws;
->>>>>>> c5eb8f90
 #else
     UNUSED_PARAM(fd);
     pcinst_set_error(PURC_ERROR_NOT_IMPLEMENTED);
