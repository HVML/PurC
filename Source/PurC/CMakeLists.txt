--- conflicted
+++ resolved
@@ -38,11 +38,8 @@
     "dvobjs"
     "hvml"
     "vdom"
-<<<<<<< HEAD
     "executors"
-=======
     "interpreter"
->>>>>>> 3c4ebf3d
 )
 
 # This macro will append all C/CXX source files in ${PurC_PLATFORM_INDEPENDENT_DIRS}
