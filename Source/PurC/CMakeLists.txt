--- conflicted
+++ resolved
@@ -35,12 +35,9 @@
     "variant"
     "html"
     "edom"
-<<<<<<< HEAD
     "dvobjs"
-=======
     "hvml"
     "vdom"
->>>>>>> 897e4803
 )
 
 # This macro will append all C/CXX source files in ${PurC_PLATFORM_INDEPENDENT_DIRS}
