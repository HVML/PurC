--- conflicted
+++ resolved
@@ -65,25 +65,11 @@
 
 #define PRINT_STATE(state_name)                                             \
     if (parser->enable_log) {                                               \
-        int line = tkz_reader_get_line_number(parser->reader);              \
-        struct tkz_buffer *pre_line =                                       \
-            tkz_reader_get_line_from_cache(parser->reader, line - 1);       \
-        struct tkz_buffer *curr_line =                                      \
-            tkz_reader_get_curr_line(parser->reader);                       \
         PLOG(                                                               \
-<<<<<<< HEAD
-            "in %s|uc=%c|hex=0x%X|utf8=%s|fh=%d|line=\n%s\n%s\n",           \
-            curr_state_name, character, character,                          \
-            parser->curr_uc->utf8_buf,                                      \
-            parser->is_in_file_header,                                      \
-            pre_line ? tkz_buffer_get_bytes(pre_line) : NULL,               \
-            curr_line ? tkz_buffer_get_bytes(curr_line) : NULL              \
-=======
             "in %s|uc=%c|hex=0x%X|utf8=%s|fh=%d\n",                         \
             curr_state_name, character, character,                          \
             parser->curr_uc->utf8_buf,                                      \
             parser->is_in_file_header                                       \
->>>>>>> c88b32c4
             );                                                              \
     }
 
