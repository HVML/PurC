--- conflicted
+++ resolved
@@ -1229,7 +1229,6 @@
     return ret_var;
 }
 
-<<<<<<< HEAD
 enum {
 #define SYSTEM_KEYWORD_HVML_SPEC_VERSION    "HVML_SPEC_VERSION"
     K_SYSTEM_KEYWORD_HVML_SPEC_VERSION,
@@ -1320,10 +1319,7 @@
     { SYSTEM_KEYWORD_identification, },         // "identification"
 };
 
-purc_variant_t pcdvobjs_get_system(void)
-=======
 purc_variant_t purc_dvobj_system_new (void)
->>>>>>> 8e5a6516
 {
     static const struct pcdvobjs_dvobjs methods[] = {
         { "const",      const_getter,     NULL },
