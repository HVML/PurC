--- conflicted
+++ resolved
@@ -189,199 +189,4 @@
 error:
     purc_variant_unref (ret_var);
     return PURC_VARIANT_INVALID;
-<<<<<<< HEAD
-}
-
-long double pcdvobjs_get_variant_value (purc_variant_t var)
-{
-    if (var == PURC_VARIANT_INVALID)
-        return 0.0;
-
-    size_t i = 0;
-    size_t length = 0;
-    long double number = 0.0;
-    long int templongint = 0;
-    struct purc_variant_object_iterator *it_obj = NULL;
-    struct purc_variant_set_iterator *it_set = NULL;
-    purc_variant_t val = PURC_VARIANT_INVALID;
-    bool having = false;
-    enum purc_variant_type type = purc_variant_get_type (var);
-    purc_dvariant_method dynamic_func = NULL;
-    purc_nvariant_method native_func = NULL;
-    struct purc_native_ops *ops = NULL;
-
-    switch ((int)type) {
-        case PURC_VARIANT_TYPE_NULL:
-        case PURC_VARIANT_TYPE_UNDEFINED:
-            break;
-
-        case PURC_VARIANT_TYPE_BOOLEAN:
-            purc_variant_cast_to_long_double (var, &number, false);
-            if (number)
-                number = 1.0;
-            break;
-
-        case PURC_VARIANT_TYPE_NUMBER:
-        case PURC_VARIANT_TYPE_LONGINT:
-        case PURC_VARIANT_TYPE_ULONGINT:
-        case PURC_VARIANT_TYPE_LONGDOUBLE:
-            purc_variant_cast_to_long_double (var, &number, false);
-            break;
-
-        case PURC_VARIANT_TYPE_ATOMSTRING:
-            number = strtold (purc_variant_get_atom_string_const (var), NULL);
-            break;
-
-        case PURC_VARIANT_TYPE_STRING:
-            number = strtold (purc_variant_get_string_const (var), NULL);
-            break;
-
-        case PURC_VARIANT_TYPE_BSEQUENCE:
-            length = purc_variant_sequence_length (var);
-            if (length > 8)
-                memcpy (&templongint, purc_variant_get_bytes_const (var,
-                                            &length) + length - 8, 8);
-            else
-                memcpy (&templongint, purc_variant_get_bytes_const (var,
-                                            &length), length);
-            number = (long double) templongint;
-            break;
-
-        case PURC_VARIANT_TYPE_DYNAMIC:
-            dynamic_func = purc_variant_dynamic_get_getter (var);
-            if (dynamic_func) {
-                val = dynamic_func (NULL, 0, NULL);
-                number = pcdvobjs_get_variant_value (val);
-            }
-            break;
-
-        case PURC_VARIANT_TYPE_NATIVE:
-            ops = purc_variant_native_get_ops (var);
-            if (ops) {
-                native_func = ops->property_getter("__number");
-                if (native_func) {
-                    val = native_func (purc_variant_native_get_entity (var),
-                            0, NULL);
-                    number = pcdvobjs_get_variant_value (val);
-                }
-            }
-            break;
-
-        case PURC_VARIANT_TYPE_OBJECT:
-            it_obj = purc_variant_object_make_iterator_begin(var);
-            while (it_obj) {
-                val = purc_variant_object_iterator_get_value(it_obj);
-                number += pcdvobjs_get_variant_value (val);
-
-                having = purc_variant_object_iterator_next(it_obj);
-                if (!having)
-                    break;
-            }
-            if (it_obj)
-                purc_variant_object_release_iterator(it_obj);
-
-            break;
-
-        case PURC_VARIANT_TYPE_ARRAY:
-            for (i = 0; i < purc_variant_array_get_size (var); ++i) {
-                val = purc_variant_array_get(var, i);
-
-                number += pcdvobjs_get_variant_value (val);
-            }
-
-            break;
-
-        case PURC_VARIANT_TYPE_SET:
-            it_set = purc_variant_set_make_iterator_begin(var);
-            while (it_set) {
-                val = purc_variant_set_iterator_get_value(it_set);
-
-                number += pcdvobjs_get_variant_value (val);
-
-                having = purc_variant_set_iterator_next(it_set);
-                if (!having)
-                    break;
-            }
-            if (it_set)
-                purc_variant_set_release_iterator(it_set);
-
-            break;
-
-        default:
-            break;
-    }
-
-    return number;
-}
-
-bool pcdvobjs_test_variant (purc_variant_t var)
-{
-    if (var == PURC_VARIANT_INVALID)
-        return false;
-
-    long double number = 0.0L;
-    bool ret = false;
-    enum purc_variant_type type = purc_variant_get_type (var);
-
-    // in this step, ret = true, means: need numberify
-    switch ((int)type) {
-        case PURC_VARIANT_TYPE_NULL:
-        case PURC_VARIANT_TYPE_UNDEFINED:
-            break;
-
-        case PURC_VARIANT_TYPE_BOOLEAN:
-        case PURC_VARIANT_TYPE_NUMBER:
-        case PURC_VARIANT_TYPE_LONGINT:
-        case PURC_VARIANT_TYPE_ULONGINT:
-        case PURC_VARIANT_TYPE_LONGDOUBLE:
-        case PURC_VARIANT_TYPE_DYNAMIC:
-        case PURC_VARIANT_TYPE_NATIVE:
-            ret = true;
-            break;
-
-        case PURC_VARIANT_TYPE_ATOMSTRING:
-            if (strlen (purc_variant_get_atom_string_const (var)) > 0)
-                ret = true;
-            break;
-
-        case PURC_VARIANT_TYPE_STRING:
-            if (purc_variant_string_length (var) > 1)
-                ret = true;
-            break;
-
-        case PURC_VARIANT_TYPE_BSEQUENCE:
-            if (purc_variant_sequence_length (var) > 0)
-                ret = true;
-            break;
-
-        case PURC_VARIANT_TYPE_OBJECT:
-            if (purc_variant_object_get_size (var))
-                ret = true;
-            break;
-
-        case PURC_VARIANT_TYPE_ARRAY:
-            if (purc_variant_array_get_size (var))
-                ret = true;
-            break;
-
-        case PURC_VARIANT_TYPE_SET:
-            if (purc_variant_set_get_size (var))
-                ret = true;
-            break;
-
-        default:
-            break;
-    }
-
-    if (ret) {
-        ret = false;
-        number = pcdvobjs_get_variant_value (var);
-        if (fabsl (number) > 1.0E-10)
-            ret = true;
-    }
-
-    return ret;
-}
-=======
-}
->>>>>>> 3fcd738e
+}