/**
 * @file purc-rwstream.h
 * @author XueShuming
 * @date 2021/07/02
 * @brief The API for RWStream.
 *
 * Copyright (C) 2021 FMSoft <https://www.fmsoft.cn>
 *
 * This file is a part of PurC (short for Purring Cat), an HVML interpreter.
 *
 * This program is free software: you can redistribute it and/or modify
 * it under the terms of the GNU Lesser General Public License as published by
 * the Free Software Foundation, either version 3 of the License, or
 * (at your option) any later version.
 *
 * This program is distributed in the hope that it will be useful,
 * but WITHOUT ANY WARRANTY; without even the implied warranty of
 * MERCHANTABILITY or FITNESS FOR A PARTICULAR PURPOSE.  See the
 * GNU Lesser General Public License for more details.
 *
 * You should have received a copy of the GNU Lesser General Public License
 * along with this program.  If not, see <https://www.gnu.org/licenses/>.
 */

#ifndef PURC_PURC_RWSTREAM_H
#define PURC_PURC_RWSTREAM_H

#include <stdio.h>
#include <stdbool.h>
#include <stddef.h>
#include <stdint.h>
#include <wchar.h>

#include "purc-macros.h"
#include "purc-errors.h"

struct purc_rwstream;
typedef struct purc_rwstream purc_rwstream;
typedef struct purc_rwstream* purc_rwstream_t;

PCA_EXTERN_C_BEGIN


/**
 * Creates a new purc_rwstream_t for the automatic memory buffer.
 *
 * @param sz_init: the init size of the memory buffer
 * @param sz_max: thie max size of the memory buffer
 *
 * @return A purc_rwstream_t on success, @NULL on failure and the error code
 *         is set to indicate the error. The error code:
 *  - @PURC_ERROR_INVALID_VALUE: Invalid value
 *
 * Since: 0.0.1
 */
PCA_EXPORT
purc_rwstream_t purc_rwstream_new_buffer (size_t sz_init, size_t sz_max);

/**
 * Creates a new purc_rwstream_t for the given memory buffer.
 *
 * @param mem: pointer to memory buffer
 * @param sz:  size of memory buffer
 *
 * @return A purc_rwstream_t on success, @NULL on failure and the error code
 *         is set to indicate the error. The error code:
 *  - @PURC_ERROR_INVALID_VALUE: Invalid value
 *
 * Since: 0.0.1
 */
PCA_EXPORT purc_rwstream_t purc_rwstream_new_from_mem (void* mem, size_t sz);

/**
 * Creates a new purc_rwstream_t for the given file and mode.
 *
 * @param file: the file will be opened
 * @param mode: One of "r", "w", "a", "r+", "w+", "a+". These have the same
 *        meaning as in fopen()
 *
 * @return A purc_rwstream_t on success, @NULL on failure and the error code
 *         is set to indicate the error. The error code:
 *  - @PURC_ERROR_INVALID_VALUE: Invalid value
 *  - @PURC_ERROR_BAD_SYSTEM_CALL: Bad system call
 *
 * Since: 0.0.1
 */
PCA_EXPORT purc_rwstream_t
purc_rwstream_new_from_file (const char* file, const char* mode);

/**
 * Creates a new purc_rwstream_t for the given FILE pointer.
 *
 * @param fp: FILE pointer
 *
 * @return A purc_rwstream_t on success, @NULL on failure and the error code
 *         is set to indicate the error. The error code:
 *  - @PURC_ERROR_INVALID_VALUE: Invalid value
 *  - @PURC_ERROR_BAD_SYSTEM_CALL: Bad system call
 *
 * Since: 0.0.1
 */
PCA_EXPORT purc_rwstream_t purc_rwstream_new_from_fp (FILE* fp);

/**
 * Creates a new purc_rwstream_t for the given file descriptor (Unix && GLIB).
 *
 * @param fd: file descriptor
 * @param sz_buf: buffer size
 *
 * @return A purc_rwstream_t on success, @NULL on failure and the error code
 *         is set to indicate the error. The error code:
 *  - @PURC_ERROR_INVALID_VALUE: Invalid value
 *  - @PURC_ERROR_BAD_SYSTEM_CALL: Bad system call
 *  - @PURC_ERROR_OUT_OF_MEMORY: Out of memory
 *  - @PURC_ERROR_NOT_IMPLEMENTED: Not implemented
 *
 * Since: 0.0.1
 */
PCA_EXPORT purc_rwstream_t
purc_rwstream_new_from_unix_fd (int fd, size_t sz_buf);

/**
 * Creates a new purc_rwstream_t for the given socket on Windows (Win32 && GLIB).
 *
 * @param socket:  sockets created by Winsock
 * @param sz_buf: buffer size
 *
 * @return A purc_rwstream_t on success, @NULL on failure and the error code
 *         is set to indicate the error. The error code:
 *  - @PURC_ERROR_INVALID_VALUE: Invalid value
 *  - @PURC_ERROR_BAD_SYSTEM_CALL: Bad system call
 *  - @PURC_ERROR_OUT_OF_MEMORY: Out of memory
 *  - @PURC_ERROR_NOT_IMPLEMENTED: Not implemented
 *
 * Since: 0.0.1
 */
PCA_EXPORT purc_rwstream_t
purc_rwstream_new_from_win32_socket (int socket, size_t sz_buf);

/**
 * Release the purc_rwstream_t
 *
 * @param rws: purc_rwstream_t
 *
 * @return 0 success, -1 otherwise and the error code is set to indicate
 *         the error. The error code:
 *  - @PURC_ERROR_INVALID_VALUE: Invalid value
 *  - @PURC_ERROR_BAD_SYSTEM_CALL: Bad system call
 *  - @PURC_ERROR_OUT_OF_MEMORY: Out of memory
 *  - @PURC_ERROR_NOT_IMPLEMENTED: Not implemented
 *
 * Since: 0.0.1
 */
PCA_EXPORT int purc_rwstream_destroy (purc_rwstream_t rws);

/**
 * Sets the current position in the purc_rwstream_t, similar to the standard
 * library function fseek().
 *
 * @param rws: purc_rwstream_t
 * @param offset: n offset, in bytes, which is added to the position specified
 *        by whence
 * @param whence: the position in the file, which can be
 *        purc_rwstream_t_SEEK_CUR (the current position),
 *        purc_rwstream_t_SEEK_SET (the start of the file),
 *        or purc_rwstream_t_SEEK_END (the end of the file)
 *
<<<<<<< HEAD
 * @return success returns the resulting offset location as measured in bytes
 *         from the beginning of the file,  (off_t) -1 otherwise and the error
 *         code is set to indicate the error. The error code:
 *  - @PURC_ERROR_INVALID_VALUE: Invalid value
 *  - @PURC_ERROR_BAD_SYSTEM_CALL: Bad system call
 *  - @PURC_ERROR_NOT_IMPLEMENTED: Not implemented
 *  - @PCRWSTREAM_ERROR_FBIG: File too large"
 *  - @PCRWSTREAM_ERROR_IO: IO error
 *  - @PCRWSTREAM_ERROR_ISDIR: File is a directory
 *  - @PCRWSTREAM_ERROR_NOSPC: No space left on device
 *  - @PCRWSTREAM_ERROR_NXIO: No such device or address
 *  - @PCRWSTREAM_ERROR_OVERFLOW: Value too large for defined datatype
 *  - @PCRWSTREAM_ERROR_FAILED: Rwstream failed with some other error
=======
 * Returns: success returns the resulting offset location as measured in bytes
 *      from the beginning of the file,  (off_t) -1 otherwise.
 *
>>>>>>> 5f4b017d
 * Since: 0.0.1
 */
PCA_EXPORT off_t
purc_rwstream_seek (purc_rwstream_t rws, off_t offset, int whence);

/**
 * Obtains the current position of purc_rwstream_t, similar to the standard
 * library function ftell().
 *
 * @param rws: pointer to purc_rwstream_t
 *
 * @return success returns the current offset, (off_t) -1 otherwise and
 *         the error code is set to indicate the error. The error code:
 *  - @PURC_ERROR_INVALID_VALUE: Invalid value
 *  - @PURC_ERROR_NOT_IMPLEMENTED: Not implemented
 *
 * Since: 0.0.1
 */
PCA_EXPORT off_t purc_rwstream_tell (purc_rwstream_t rws);

/**
 * Reads data from a purc_rwstream_t
 *
 * @param rws: purc_rwstream_t
 * @param buf: a buffer to read the data into
 * @param count: the number of bytes to read
 *
 * @return the number of bytes actually read and the error code is set to
 *         indicate the error. The error code:
 *  - @PURC_ERROR_INVALID_VALUE: Invalid value
 *  - @PCRWSTREAM_ERROR_FBIG: File too large"
 *  - @PCRWSTREAM_ERROR_IO: IO error
 *  - @PCRWSTREAM_ERROR_ISDIR: File is a directory
 *  - @PCRWSTREAM_ERROR_NOSPC: No space left on device
 *  - @PCRWSTREAM_ERROR_NXIO: No such device or address
 *  - @PCRWSTREAM_ERROR_OVERFLOW: Value too large for defined datatype
 *  - @PCRWSTREAM_ERROR_FAILED: Rwstream failed with some other error
 * Since: 0.0.1
 */
PCA_EXPORT ssize_t
purc_rwstream_read (purc_rwstream_t rws, void* buf, size_t count);

/**
 * Reads a character(UTF-8) from purc_rwstream_t and convert to wchat_t.
 *
 * @param rws: purc_rwstream_t
 * @param buf_utf8: the buffer to read character into
 * @param buf_wc: the buffer to convert character into
 *
 * @return the length of character and the error code is set to indicate the
 *         error. The error code:
 *  - @PURC_ERROR_INVALID_VALUE: Invalid value
 *  - @PCRWSTREAM_ERROR_FBIG: File too large"
 *  - @PCRWSTREAM_ERROR_IO: IO error
 *  - @PCRWSTREAM_ERROR_ISDIR: File is a directory
 *  - @PCRWSTREAM_ERROR_NOSPC: No space left on device
 *  - @PCRWSTREAM_ERROR_NXIO: No such device or address
 *  - @PCRWSTREAM_ERROR_OVERFLOW: Value too large for defined datatype
 *  - @PCRWSTREAM_ERROR_FAILED: Rwstream failed with some other error
 *
 * Since: 0.0.1
 */
<<<<<<< HEAD
PCA_EXPORT int purc_rwstream_read_utf8_char (purc_rwstream_t rws,
=======
PCA_EXPORT int
purc_rwstream_read_utf8_char (purc_rwstream_t rws,
>>>>>>> 5f4b017d
        char* buf_utf8, wchar_t* buf_wc);


/**
 * Write data to purc_rwstream_t
 *
 * @param rws: purc_rwstream_t
 * @param buf: the buffer containing the data to write
 * @param count: the number of bytes to write
 *
 * @return the number of bytes actually written and the error code is set to
 *         indicate the error. The error code:
 *  - @PURC_ERROR_INVALID_VALUE: Invalid value
 *  - @PCRWSTREAM_ERROR_FBIG: File too large"
 *  - @PCRWSTREAM_ERROR_IO: IO error
 *  - @PCRWSTREAM_ERROR_ISDIR: File is a directory
 *  - @PCRWSTREAM_ERROR_NOSPC: No space left on device
 *  - @PCRWSTREAM_ERROR_NXIO: No such device or address
 *  - @PCRWSTREAM_ERROR_OVERFLOW: Value too large for defined datatype
 *  - @PCRWSTREAM_ERROR_FAILED: Rwstream failed with some other error
 *
 * Since: 0.0.1
 */
PCA_EXPORT ssize_t
purc_rwstream_write (purc_rwstream_t rws, const void* buf, size_t count);


/**
 * Flushes the write buffer for the purc_rwstream_t.
 *
 * @param rws: pointer to purc_rwstream_t
 *
 * @return 0 success, non-zero otherwise and the error code is set to indicate
 *         the error. The error code:
 *  - @PURC_ERROR_INVALID_VALUE: Invalid value
 *  - @PURC_ERROR_NOT_IMPLEMENTED: Not implemented
 *
 * Since: 0.0.1
 */
PCA_EXPORT ssize_t purc_rwstream_flush (purc_rwstream_t rws);

/**
 * Close an purc_rwstream_t. Any pending data to be written will be flushed.
<<<<<<< HEAD
 * The channel will not be freed until using purc_rwstream_free.
=======
 * The stream will not be freed until using purc_rwstream_destroy.
>>>>>>> 5f4b017d
 *
 * @param rws: pointer to purc_rwstream_t
 *
 * @return 0 success, non-zero otherwise. and the error code is set to indicate
 *         the error. The error code:
 *  - @PURC_ERROR_INVALID_VALUE: Invalid value
 *  - @PURC_ERROR_BAD_SYSTEM_CALL: Bad system call
 *
 * Since: 0.0.1
 */
PCA_EXPORT int purc_rwstream_close (purc_rwstream_t rws);

/**
 * Read the count bytes from the in rwstream, write to out rwstream,
 * and return the number of bytes written
 *
 * @param in: pointer to purc_rwstream_t to be read
 * @param out: pointer to purc_rwstream_t to be write
 * @param count: the read/write count. -1 means until EOF
 *
 * @return success, the number of bytes written. -1 otherwise and the error code
 *         is set to indicate the error. The error code:
 *  - @PURC_ERROR_INVALID_VALUE: Invalid value
 *  - @PCRWSTREAM_ERROR_FBIG: File too large"
 *  - @PCRWSTREAM_ERROR_IO: IO error
 *  - @PCRWSTREAM_ERROR_ISDIR: File is a directory
 *  - @PCRWSTREAM_ERROR_NOSPC: No space left on device
 *  - @PCRWSTREAM_ERROR_NXIO: No such device or address
 *  - @PCRWSTREAM_ERROR_OVERFLOW: Value too large for defined datatype
 *  - @PCRWSTREAM_ERROR_FAILED: Rwstream failed with some other error
 *
 * Since: 0.0.1
 */
PCA_EXPORT ssize_t purc_rwstream_dump_to_another (purc_rwstream_t in,
        purc_rwstream_t out, ssize_t count);

/**
 * Get the pointer and size of the rwstream whose type is memory (Created by
 * purc_rwstream_new_buffer or purc_rwstream_new_from_mem).
 *
 * @param rw_mem: pointer to purc_rwstream_t
 * @param sz: pointer to receive size of the rwstream
 *
 * @return success returns the pointer of the memory, @NULL not support and
 *         the error code is set to indicate the error. The error code:
 *  - @PURC_ERROR_INVALID_VALUE: Invalid value
 *  - @PURC_ERROR_NOT_IMPLEMENTED: Not implemented
 *
 * Since: 0.0.1
 */
PCA_EXPORT const char* purc_rwstream_get_mem_buffer (purc_rwstream_t rw_mem,
        size_t *sz);

PCA_EXTERN_C_END

#endif /* not defined PURC_PURC_RWSTREAM_H */
<|MERGE_RESOLUTION|>--- conflicted
+++ resolved
@@ -165,7 +165,6 @@
  *        purc_rwstream_t_SEEK_SET (the start of the file),
  *        or purc_rwstream_t_SEEK_END (the end of the file)
  *
-<<<<<<< HEAD
  * @return success returns the resulting offset location as measured in bytes
  *         from the beginning of the file,  (off_t) -1 otherwise and the error
  *         code is set to indicate the error. The error code:
@@ -179,11 +178,7 @@
  *  - @PCRWSTREAM_ERROR_NXIO: No such device or address
  *  - @PCRWSTREAM_ERROR_OVERFLOW: Value too large for defined datatype
  *  - @PCRWSTREAM_ERROR_FAILED: Rwstream failed with some other error
-=======
- * Returns: success returns the resulting offset location as measured in bytes
- *      from the beginning of the file,  (off_t) -1 otherwise.
- *
->>>>>>> 5f4b017d
+ *
  * Since: 0.0.1
  */
 PCA_EXPORT off_t
@@ -246,12 +241,8 @@
  *
  * Since: 0.0.1
  */
-<<<<<<< HEAD
-PCA_EXPORT int purc_rwstream_read_utf8_char (purc_rwstream_t rws,
-=======
 PCA_EXPORT int
 purc_rwstream_read_utf8_char (purc_rwstream_t rws,
->>>>>>> 5f4b017d
         char* buf_utf8, wchar_t* buf_wc);
 
 
@@ -295,11 +286,7 @@
 
 /**
  * Close an purc_rwstream_t. Any pending data to be written will be flushed.
-<<<<<<< HEAD
- * The channel will not be freed until using purc_rwstream_free.
-=======
  * The stream will not be freed until using purc_rwstream_destroy.
->>>>>>> 5f4b017d
  *
  * @param rws: pointer to purc_rwstream_t
  *
