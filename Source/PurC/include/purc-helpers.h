/**
 * @file purc-helpers.h
 * @date 2021/03/08
 * @brief This file declares APIs of global helpers.
 *
 * Copyright (C) 2022 FMSoft (http://www.fmsoft.cn)
 *
 * Authors:
 *  Vincent Wei (<https://github.com/VincentWei>), 2022
 *
 * This file is a part of PurC (short for Purring Cat), an HVML interpreter.
 *
 * This program is free software: you can redistribute it and/or modify
 * it under the terms of the GNU Lesser General Public License as published by
 * the Free Software Foundation, either version 3 of the License, or
 * (at your option) any later version.
 *
 * This program is distributed in the hope that it will be useful,
 * but WITHOUT ANY WARRANTY; without even the implied warranty of
 * MERCHANTABILITY or FITNESS FOR A PARTICULAR PURPOSE.  See the
 * GNU Lesser General Public License for more details.
 *
 * You should have received a copy of the GNU Lesser General Public License
 * along with this program.  If not, see <https://www.gnu.org/licenses/>.
 *
 */

#ifndef PURC_PURC_HELPERS_H
#define PURC_PURC_HELPERS_H

#include <stddef.h>
#include <stdbool.h>
#include <stdint.h>
#include <stdarg.h>
#include <time.h>

#include "purc-macros.h"
#include "purc-utils.h"

#define PURC_LEN_HOST_NAME             127
#define PURC_LEN_APP_NAME              127
#define PURC_LEN_RUNNER_NAME           63
#define PURC_LEN_IDENTIFIER            63
#define PURC_LEN_ENDPOINT_NAME         \
    (PURC_LEN_HOST_NAME + PURC_LEN_APP_NAME + PURC_LEN_RUNNER_NAME + 3)
#define PURC_LEN_UNIQUE_ID             63
#define PURC_LEN_PROPERTY_NAME         255

PCA_EXTERN_C_BEGIN

/**
 * @defgroup Helpers Global Helper Functions
 * @{
 */

PCA_EXPORT bool
purc_is_valid_host_name(const char *host_name);

PCA_EXPORT bool
purc_is_valid_app_name(const char *app_name);

PCA_EXPORT bool
purc_is_valid_endpoint_name(const char *endpoint_name);

PCA_EXPORT int
purc_extract_host_name(const char *endpoint, char *buff);

PCA_EXPORT int
purc_extract_app_name(const char *endpoint, char *buff);

PCA_EXPORT int
purc_extract_runner_name(const char *endpoint, char *buff);

PCA_EXPORT char *
purc_extract_host_name_alloc(const char *endpoint);

PCA_EXPORT char *
purc_extract_app_name_alloc(const char *endpoint);

PCA_EXPORT char *
purc_extract_runner_name_alloc(const char *endpoint);

PCA_EXPORT int
purc_assemble_endpoint_name(const char *host_name, const char *app_name,
        const char *runner_name, char *buff);

PCA_EXPORT char *
purc_assemble_endpoint_name_alloc(const char *host_name,
        const char *app_name, const char *runner_name);

PCA_EXPORT char *
purc_assemble_hvml_uri_alloc(const char *host_name,
        const char *app_name, const char *runner_name, const char *page_name);

/**
 * Assemble an HVML URI from components to the specified buffer:
 *
 *      hvml://<host>/<app>/<runner>/[<page>]
 *
 * Note the buffer should be large enough to hold the URI.
 *
 * Since: 0.1.0
 */
PCA_EXPORT size_t
purc_hvml_uri_assemble(char *uri, const char *host, const char *app,
        const char *runner, const char* group, const char *page);

/**
 * Assemble an HVML URI from components to an newly-allocated buffer:
 *
 *      hvml://<host>/<app>/<runner>/[<page>]
 *
 * Since: 0.1.0
 */
PCA_EXPORT char *
purc_hvml_uri_assemble_alloc(const char *host, const char *app,
        const char *runner, const char* group, const char *page);

/**
 * Break down an HVML URI in the following pattern to component buffers:
<<<<<<< HEAD
 *
 *  hvml://<host>/<app>/<runner>/[<group>/]<page>[?key1=value1&key2=value2]
=======
 *
 *  hvml://<host>/<app>/<runner>/<group>/<page>[?key1=value1&key2=value2]
 *
 * Note that we use `-` for `<group>` when there is no group name.
>>>>>>> b27e6a82
 *
 * Since: 0.1.0
 */
PCA_EXPORT bool
purc_hvml_uri_split(const char *uri,
        char *host, char *app, char *runner, char *group, char *page);

/**
 * Break down an HVML URI in the following pattern:
 *
<<<<<<< HEAD
 *  hvml://<host>/<app>/<runner>/[<group>/]<page>[?key1=value1&key2=value2]
=======
 *  hvml://<host>/<app>/<runner>/<group>/<page>[?key1=value1&key2=value2]
 *
 * Note that we use `-` for `<group>` when there is no group name.
>>>>>>> b27e6a82
 *
 * Since: 0.1.0
 */
PCA_EXPORT bool
purc_hvml_uri_split_alloc(const char *uri,
        char **host, char **app, char **runner, char **group, char **page);

/**
 * Copy the value of the specified key in a HVML URI to the bufffer if found.
 * Since: 0.1.0
 */
PCA_EXPORT bool
purc_hvml_uri_get_query_value(const char *uri, const char *key,
        char *value_buff);

/**
 * Copy the value of the specified key in a HVML URI to the newly allocated
 * buffer if found.
 *
 * Since: 0.1.0
 */
PCA_EXPORT bool
purc_hvml_uri_get_query_value_alloc(const char *uri, const char *key,
        char **value_buff);

/**
 * Check whether a string is a valid token.
 *
 * @param token: the pointer to the token string.
 * @param max_len: The maximal possible length of the token string.
 *
 * Checks whether a token string is valid. According to PurCMC protocal,
 * the runner name should be a valid token.
 *
 * Note that a string with a length longer than \a max_len will
 * be considered as an invalid token.
 *
 * Returns: true for a valid token, otherwise false.
 *
 * Since: 0.1.0
 */
PCA_EXPORT bool
purc_is_valid_token(const char *token, int max_len);

/**
 * Check whether a string is a valid loose token.
 *
 * @param token: the pointer to the token string.
 * @param max_len: The maximal possible length of the token string.
 *
 * Checks whether a loose token string is valid. According to PurCMC protocal,
 * the identifier should be a valid loose token. A loose token can contain
 * one or more `-` ASCII characters.
 *
 * Note that a string with a length longer than \a max_len will
 * be considered as an invalid loose token.
 *
 * Returns: true for a valid loose token, otherwise false.
 *
 * Since: 0.1.0
 */
PCA_EXPORT bool
purc_is_valid_loose_token(const char *token, int max_len);

/**
 * Generate an unique identifier.
 *
 * @param id_buff: the buffer to save the identifier.
 * @param prefix: the prefix used for the identifier.
 *
 * Generates a unique id; the size of \a id_buff should be at least 64 long.
 *
 * Returns: none.
 *
 * Since: 0.1.0
 */
PCA_EXPORT void
purc_generate_unique_id(char *id_buff, const char *prefix);

/**
 * Generate an unique MD5 identifier.
 *
 * @param id_buff: the buffer to save the identifier.
 * @param prefix: the prefix used for the identifier.
 *
 * Generates a unique id by using MD5 digest algorithm.
 * The size of \a id_buff should be at least 33 bytes long.
 *
 * Returns: none.
 *
 * Since: 0.1.0
 */
PCA_EXPORT void
purc_generate_md5_id(char *id_buff, const char *prefix);

/**
 * Check whether a string is a valid unique identifier.
 *
 * @param id: the unique identifier.
 *
 * Checks whether a unique id is valid.
 *
 * Returns: none.
 *
 * Since: 0.1.0
 */
PCA_EXPORT bool
purc_is_valid_unique_id(const char *id);

/**
 * Check whether a string is a valid MD5 identifier.
 *
 * @param id: the unique identifier.
 *
 * Checks whether a unique identifier is valid.
 *
 * Returns: none.
 *
 * Since: 0.1.0
 */
PCA_EXPORT bool
purc_is_valid_md5_id(const char *id);

/**
 * Get the elapsed seconds.
 *
 * @param ts1: the earlier time.
 * @param ts2 (nullable): the later time.
 *
 * Calculates the elapsed seconds between two times.
 * If \a ts2 is NULL, the function uses the current time.
 *
 * Returns: the elapsed time in seconds (a double).
 *
 * Since: 0.1.0
 */
PCA_EXPORT double
purc_get_elapsed_seconds(const struct timespec *ts1,
        const struct timespec *ts2);

#define PURC_ENVV_LOG_ENABLE        "PURC_LOG_ENABLE"
#define PURC_ENVV_LOG_SYSLOG        "PURC_LOG_SYSLOG"

#define PURC_LOG_FILE_PATH_FORMAT   "/var/tmp/purc-%s-%s.log"

// TODO for Windows:
// #define LOG_FILE_PATH_FORMAT    "C:\\tmp\\purc-%s\\%s.log"

/**
 * Enable or disable the log facility for the current PurC instance.
 *
 * @param enable: @true to enable, @false to disable.
 * @param use_syslog: @true to use syslog, @false to use log file.
 *
 * Returns: @true for success, otherwise @false.
 *
 * Since: 0.1.0
 */
PCA_EXPORT bool
purc_enable_log(bool enable, bool use_syslog);

/**
 * Log a message with tag.
 *
 * @param tag: the tag of the message.
 * @param msg: the message or the format string.
 *
 * Returns: none.
 *
 * Since: 0.1.0
 */
PCA_EXPORT void
purc_log_with_tag(const char* tag, const char *msg, va_list ap)
    PCA_ATTRIBUTE_PRINTF(2, 0);

/**
 * Log an information message.
 *
 * @param msg: the message or the format string.
 *
 * Returns: none.
 *
 * Since: 0.1.0
 */
PCA_ATTRIBUTE_PRINTF(1, 2)
static inline void
purc_log_info(const char *msg, ...)
{
    va_list ap;
    va_start(ap, msg);
    purc_log_with_tag("INFO", msg, ap);
    va_end(ap);
}

/**
 * Log a debugging message.
 *
 * @param msg: the message or the format string.
 *
 * Returns: none.
 *
 * Since: 0.1.0
 */
PCA_ATTRIBUTE_PRINTF(1, 2)
static inline void
purc_log_debug(const char *msg, ...)
{
    va_list ap;
    va_start(ap, msg);
    purc_log_with_tag("DEBUG", msg, ap);
    va_end(ap);
}

/**
 * Log a warning message.
 *
 * @param msg: the message or the format string.
 *
 * Returns: none.
 *
 * Since: 0.1.0
 */
PCA_ATTRIBUTE_PRINTF(1, 2)
static inline void
purc_log_warn(const char *msg, ...)
{
    va_list ap;
    va_start(ap, msg);
    purc_log_with_tag("WARN", msg, ap);
    va_end(ap);
}

/**
 * Log an error message.
 *
 * @param msg: the message or the format string.
 *
 * Returns: none.
 *
 * Since: 0.1.0
 */
PCA_ATTRIBUTE_PRINTF(1, 2)
static inline void
purc_log_error(const char *msg, ...)
{
    va_list ap;
    va_start(ap, msg);
    purc_log_with_tag("ERROR", msg, ap);
    va_end(ap);
}

/**@}*/

PCA_EXTERN_C_END

/**
 * @addtogroup Helpers
 *  @{
 */

/**
 * Convert a string to uppercases in place.
 *
 * @param name: the pointer to a name string (not nullable).
 *
 * Converts a name string uppercase in place.
 *
 * Returns: the length of the name string.
 *
 * Since: 0.1.0
 */
static inline int
purc_name_toupper(char *name)
{
    int i = 0;

    while (name [i]) {
        name [i] = purc_toupper(name[i]);
        i++;
    }

    return i;
}

/**
 * Convert a string to lowercases and copy to another buffer.
 *
 * @param name: the pointer to a name string (not nullable).
 * @param buff: the buffer used to return the converted name string (not nullable).
 * @param max_len: The maximal length of the name string to convert.
 *
 * Converts a name string lowercase and copies the letters to
 * the specified buffer.
 *
 * Note that if \a max_len <= 0, the argument will be ignored.
 *
 * Returns: the total number of letters converted.
 *
 * Since: 0.1.0
 */
static inline int
purc_name_tolower_copy(const char *name, char *buff, int max_len)
{
    int n = 0;

    while (*name) {
        buff [n] = purc_tolower(*name);
        name++;
        n++;

        if (max_len > 0 && n == max_len)
            break;
    }

    buff [n] = '\0';
    return n;
}

/**
 * Convert a string to uppercases and copy to another buffer.
 *
 * @param name: the pointer to a name string (not nullable).
 * @param buff: the buffer used to return the converted name string (not nullable).
 * @param max_len: The maximal length of the name string to convert.
 *
 * Converts a name string uppercase and copies the letters to
 * the specified buffer.
 *
 * Note that if \a max_len <= 0, the argument will be ignored.
 *
 * Returns: the total number of letters converted.
 *
 * Since: 0.1.0
 */
static inline int
purc_name_toupper_copy(const char *name, char *buff, int max_len)
{
    int n = 0;

    while (*name) {
        buff [n] = purc_toupper(*name);
        name++;
        n++;

        if (max_len > 0 && n == max_len)
            break;
    }

    buff [n] = '\0';
    return n;
}

/**
 * Get monotonic time in seconds
 *
 * Gets the monotoic time in seconds.
 *
 * Returns: the the monotoic time in seconds.
 *
 * Since: 0.1.0
 */
static inline time_t purc_get_monotoic_time(void)
{
    struct timespec tp;

    clock_gettime(CLOCK_MONOTONIC, &tp);
    return tp.tv_sec;
}

static inline bool
purc_is_valid_runner_name(const char *runner_name)
{
    return purc_is_valid_token(runner_name, PURC_LEN_RUNNER_NAME);
}

static inline bool
purc_is_valid_identifier(const char *id)
{
    return purc_is_valid_loose_token(id, PURC_LEN_IDENTIFIER);
}

/**@}*/

#endif /* !PURC_PURC_HELPERS_H */
<|MERGE_RESOLUTION|>--- conflicted
+++ resolved
@@ -118,15 +118,10 @@
 
 /**
  * Break down an HVML URI in the following pattern to component buffers:
-<<<<<<< HEAD
- *
- *  hvml://<host>/<app>/<runner>/[<group>/]<page>[?key1=value1&key2=value2]
-=======
  *
  *  hvml://<host>/<app>/<runner>/<group>/<page>[?key1=value1&key2=value2]
  *
  * Note that we use `-` for `<group>` when there is no group name.
->>>>>>> b27e6a82
  *
  * Since: 0.1.0
  */
@@ -137,13 +132,9 @@
 /**
  * Break down an HVML URI in the following pattern:
  *
-<<<<<<< HEAD
- *  hvml://<host>/<app>/<runner>/[<group>/]<page>[?key1=value1&key2=value2]
-=======
  *  hvml://<host>/<app>/<runner>/<group>/<page>[?key1=value1&key2=value2]
  *
  * Note that we use `-` for `<group>` when there is no group name.
->>>>>>> b27e6a82
  *
  * Since: 0.1.0
  */
