/*
 * @file tkz-helper.h
 * @author Xue Shuming
 * @date 2022/04/22
 * @brief The helper function for ejson/hvml tokenizer.
 *
 * Copyright (C) 2021 FMSoft <https://www.fmsoft.cn>
 *
 * This file is a part of PurC (short for Purring Cat), an HVML interpreter.
 *
 * This program is free software: you can redistribute it and/or modify
 * it under the terms of the GNU Lesser General Public License as published by
 * the Free Software Foundation, either version 3 of the License, or
 * (at your option) any later version.
 *
 * This program is distributed in the hope that it will be useful,
 * but WITHOUT ANY WARRANTY; without even the implied warranty of
 * MERCHANTABILITY or FITNESS FOR A PARTICULAR PURPOSE.  See the
 * GNU Lesser General Public License for more details.
 *
 * You should have received a copy of the GNU Lesser General Public License
 * along with this program.  If not, see <https://www.gnu.org/licenses/>.
 *
 */

#ifndef PURC_TKZ_HELPER_H
#define PURC_TKZ_HELPER_H

#include "config.h"

#include "private/sbst.h"
#define PCHTML_HTML_TOKENIZER_RES_ENTITIES_SBST
#include "html/tokenizer/res.h"

#include "private/instance.h"
#include "private/errors.h"
#include "private/debug.h"
#include "private/utils.h"
#include "private/list.h"

#define TKZ_END_OF_FILE          0
#define TKZ_INVALID_CHARACTER    0xFFFFFFFF
#define UTF8_BUF_LEN             8

#define TKZ_LINE_CACHE_MAX_SIZE  3

struct tkz_reader;
struct tkz_uc {
    struct list_head ln;
    uint32_t character;
    uint8_t  utf8_buf[UTF8_BUF_LEN];
    int line;
    int column;
    int position;
};

struct tkz_ucs {
    struct list_head list;
    size_t nr_ucs;
};

struct tkz_buffer {
    uint8_t *base;
    uint8_t *here;
    uint8_t *stop;
    size_t nr_chars;
};

struct tkz_lc_node {
    struct list_head    ln;
    int                 line;
    struct tkz_buffer  *buf;
};

/* line cache */
struct tkz_lc {
    struct list_head    cache;
    size_t              size;
    size_t              max_size;

    struct tkz_buffer  *current; /* current line */

};

struct tkz_sbst;

PCA_EXTERN_C_BEGIN

PCA_INLINE bool
is_eof(uint32_t c)
{
    return c == TKZ_END_OF_FILE;
}

PCA_INLINE bool
is_whitespace(uint32_t c)
{
    switch (c) {
    case ' ':
    case 0x0A:
    case 0x09:
    case 0x0C:
        return true;
    }
    return false;
}

PCA_INLINE bool
is_c0(uint32_t c)
{
    if (c < 0x20) {
        return true;
    }
    return false;
}

PCA_INLINE uint32_t
to_ascii_lower_unchecked(uint32_t c)
{
    return c | 0x20;
}

PCA_INLINE bool
is_ascii(uint32_t c)
{
    return !(c & ~0x7F);
}

PCA_INLINE bool
is_ascii_lower(uint32_t c)
{
    return c >= 'a' && c <= 'z';
}

PCA_INLINE bool
is_ascii_upper(uint32_t c)
{
    return c >= 'A' && c <= 'Z';
}

PCA_INLINE bool
is_ascii_space(uint32_t c)
{
    return c <= ' ' && (c == ' ' || (c <= 0xD && c >= 0x9));
}

PCA_INLINE bool
is_ascii_digit(uint32_t c)
{
    return c >= '0' && c <= '9';
}

PCA_INLINE bool
is_ascii_binary_digit(uint32_t c)
{
    return c == '0' || c == '1';
}

PCA_INLINE bool
is_ascii_hex_digit(uint32_t c)
{
    return is_ascii_digit(c) || (
            to_ascii_lower_unchecked(c) >= 'a' &&
            to_ascii_lower_unchecked(c) <= 'f'
            );
}

PCA_INLINE bool
is_ascii_upper_hex_digit(uint32_t c)
{
    return is_ascii_digit(c) || (c >= 'A' && c <= 'F');
}

PCA_INLINE bool
is_ascii_lower_hex_digit(uint32_t c)
{
    return is_ascii_digit(c) || (c >= 'a' && c <= 'f');
}

PCA_INLINE bool
is_ascii_octal_digit(uint32_t c)
{
    return c >= '0' && c <= '7';
}

PCA_INLINE bool
is_ascii_alpha(uint32_t c)
{
    return is_ascii_lower(to_ascii_lower_unchecked(c));
}

PCA_INLINE bool
is_ascii_alpha_numeric(uint32_t c)
{
    return is_ascii_digit(c) || is_ascii_alpha(c);
}

PCA_INLINE bool
is_separator(uint32_t c)
{
    switch (c) {
    case '{':
    case '}':
    case '[':
    case ']':
    case '<':
    case '>':
    case '(':
    case ')':
    case ',':
    case ':':
        return true;
    }
    return false;
}

PCA_INLINE bool
is_delimiter(uint32_t c)
{
    switch (c) {
    case TKZ_END_OF_FILE:
    case ' ':
    case 0x0A:
    case 0x09:
    case 0x0C:
    case '{':
    case '}':
    case '[':
    case ']':
    case '(':
    case ')':
    case '<':
    case '>':
    case '$':
    case ':':
    case ';':
    case '&':
    case '|':
        return true;
    }
    return false;
}

PCA_INLINE bool
is_attribute_value_operator(uint32_t c)
{
    switch (c) {
    case '+':
    case '-':
    case '*':
    case '/':
    case '%':
    case '~':
    case '^':
    case '$':
        return true;
    }
    return false;
}

PCA_INLINE bool
is_context_variable(uint32_t c)
{
    switch (c) {
    case '?':
    case '@':
    case '!':
    case '^':
    case ':':
    case '=':
    case '%':
    case '<':
    case '~':
        return true;
    }
    return false;
}

bool
is_unihan(uint32_t c);

// tokenizer reader
struct tkz_reader *tkz_reader_new(void);

void tkz_reader_set_data_source_rws(struct tkz_reader *reader,
        purc_rwstream_t rws);

void tkz_reader_set_data_source_ucs(struct tkz_reader *reader,
        struct tkz_ucs *ucs);

void tkz_reader_set_lc(struct tkz_reader *reader, struct tkz_lc *lc);

struct tkz_uc *tkz_reader_current(struct tkz_reader *reader);

struct tkz_uc *tkz_reader_next_char(struct tkz_reader *reader);

bool tkz_reader_reconsume_last_char(struct tkz_reader *reader);

void tkz_reader_destroy(struct tkz_reader *reader);

struct tkz_buffer *tkz_reader_get_line_from_cache(struct tkz_reader *reader,
        int line_num);

struct tkz_buffer *tkz_reader_get_curr_line(struct tkz_reader *reader);


<<<<<<< HEAD
struct tkz_buffer *tkz_reader_get_line_from_cache(struct tkz_reader *reader,
        int line_num);

struct tkz_buffer *tkz_reader_get_curr_line(struct tkz_reader *reader);

int tkz_reader_get_line_number(struct tkz_reader *reader);

=======
/* tkz uc list */
struct tkz_ucs *tkz_ucs_new(void);

bool tkz_ucs_is_empty(struct tkz_ucs *ucs);

struct tkz_uc tkz_ucs_read_head(struct tkz_ucs *ucs);

struct tkz_uc tkz_ucs_read_tail(struct tkz_ucs *ucs);

int tkz_ucs_delete_tail(struct tkz_ucs *ucs, size_t sz);
int tkz_ucs_trim_tail(struct tkz_ucs *ucs);

int tkz_ucs_add_head(struct tkz_ucs *ucs, struct tkz_uc uc);
int tkz_ucs_add_tail(struct tkz_ucs *ucs, struct tkz_uc uc);

int tkz_ucs_dump(struct tkz_ucs *ucs);


int tkz_ucs_reset(struct tkz_ucs *ucs);

int tkz_ucs_move(struct tkz_ucs *dst, struct tkz_ucs *src);

size_t tkz_ucs_size(struct tkz_ucs *ucs);

int tkz_ucs_renumber(struct tkz_ucs *ucs);

char *tkz_ucs_to_string(struct tkz_ucs *ucs, size_t *nr_size);

typedef int (*tkz_ucs_for_each_cb)(void *ctxt, size_t idx, struct tkz_uc uc);
int tkz_ucs_for_each(struct tkz_ucs *ucs, tkz_ucs_for_each_cb cb, void *ctxt);

/* return idx */
int tkz_ucs_find(struct tkz_ucs *ucs, uint32_t c);
int tkz_ucs_find_reverse(struct tkz_ucs *ucs, uint32_t c);

void tkz_ucs_destroy(struct tkz_ucs *ucs);
>>>>>>> c88b32c4


// tokenizer buffer
struct tkz_buffer *tkz_buffer_new(void);

PCA_INLINE
bool
tkz_buffer_is_empty(struct tkz_buffer *buffer)
{
    return buffer->here == buffer->base;
}

PCA_INLINE size_t
tkz_buffer_get_size_in_bytes(struct tkz_buffer *buffer)
{
    return buffer->here - buffer->base;
}

PCA_INLINE size_t
tkz_buffer_get_size_in_chars(struct tkz_buffer *buffer)
{
    return buffer->nr_chars;
}

PCA_INLINE const char *
tkz_buffer_get_bytes(struct tkz_buffer *buffer)
{
    return(const char*)buffer->base;
}

void
tkz_buffer_append_bytes(struct tkz_buffer *buffer, const char *bytes,
        size_t nr_bytes);

void
tkz_buffer_append(struct tkz_buffer *buffer, uint32_t uc);

void
tkz_buffer_append_chars(struct tkz_buffer *buffer, const uint32_t *ucs,
        size_t nr_ucs);

PCA_INLINE void
tkz_buffer_append_another(struct tkz_buffer *buffer,
        struct tkz_buffer *another)
{
    tkz_buffer_append_bytes(buffer,
        tkz_buffer_get_bytes(another),
        tkz_buffer_get_size_in_bytes(another));
}

/*
 * delete characters from head
 */
void
tkz_buffer_delete_head_chars(struct tkz_buffer *buffer, size_t sz);

/*
 * delete characters from tail
 */
void
tkz_buffer_delete_tail_chars(struct tkz_buffer *buffer, size_t sz);

bool
tkz_buffer_start_with(struct tkz_buffer *buffer, const char *bytes,
        size_t nr_bytes);

bool
tkz_buffer_end_with(struct tkz_buffer *buffer, const char *bytes,
        size_t nr_bytes);

bool
tkz_buffer_equal_to(struct tkz_buffer *buffer, const char *bytes,
        size_t nr_bytes);

uint32_t
tkz_buffer_get_last_char(struct tkz_buffer *buffer);

bool
tkz_buffer_is_int(struct tkz_buffer *buffer);

bool
tkz_buffer_is_number(struct tkz_buffer *buffer);

bool
tkz_buffer_is_whitespace(struct tkz_buffer *buffer);

void
tkz_buffer_reset(struct tkz_buffer *buffer);

void
tkz_buffer_destroy(struct tkz_buffer *buffer);

/* line cache begin */
struct tkz_lc *
tkz_lc_new(size_t max_size);

void
tkz_lc_destroy(struct tkz_lc *lc);

<<<<<<< HEAD
=======
void
tkz_lc_reset(struct tkz_lc *lc);

>>>>>>> c88b32c4
int
tkz_lc_append(struct tkz_lc *lc, char c);

int
tkz_lc_append_bytes(struct tkz_lc *lc, const char *bytes, size_t nr_bytes);

int
tkz_lc_commit(struct tkz_lc *lc, int line_num);

struct tkz_buffer *
tkz_lc_get_line(const struct tkz_lc *lc, int line_num);

struct tkz_buffer *
tkz_lc_get_current(const struct tkz_lc *lc);
/* line cache end */

// sbst
struct tkz_sbst *tkz_sbst_new_char_ref(void);
struct tkz_sbst *tkz_sbst_new_markup_declaration_open_state(void);
struct tkz_sbst *tkz_sbst_new_after_doctype_name_state(void);
struct tkz_sbst *tkz_sbst_new_ejson_keywords(void);

void tkz_sbst_destroy(struct tkz_sbst *sbst);

bool tkz_sbst_advance_ex(struct tkz_sbst *sbst, uint32_t uc,
        bool case_insensitive);

/*
 * case sensitive
 */
PCA_INLINE bool
tkz_sbst_advance(struct tkz_sbst *sbst, uint32_t uc)
{
    return tkz_sbst_advance_ex(sbst, uc, false);
}

const char*
tkz_sbst_get_match(struct tkz_sbst *sbst);

/*
 * return arraylist of unicode character (uint32_t)
 */
struct pcutils_arrlist*
tkz_sbst_get_buffered_ucs(struct tkz_sbst *sbst);

int
tkz_set_error_info(struct tkz_reader *reader, struct tkz_uc *uc, int error,
        const char *type, const char *extra);

size_t uc_to_utf8(uint32_t c, char *outbuf);

PCA_EXTERN_C_END

#endif /* PURC_TKZ_HELPER_H */<|MERGE_RESOLUTION|>--- conflicted
+++ resolved
@@ -304,15 +304,6 @@
 struct tkz_buffer *tkz_reader_get_curr_line(struct tkz_reader *reader);
 
 
-<<<<<<< HEAD
-struct tkz_buffer *tkz_reader_get_line_from_cache(struct tkz_reader *reader,
-        int line_num);
-
-struct tkz_buffer *tkz_reader_get_curr_line(struct tkz_reader *reader);
-
-int tkz_reader_get_line_number(struct tkz_reader *reader);
-
-=======
 /* tkz uc list */
 struct tkz_ucs *tkz_ucs_new(void);
 
@@ -349,7 +340,6 @@
 int tkz_ucs_find_reverse(struct tkz_ucs *ucs, uint32_t c);
 
 void tkz_ucs_destroy(struct tkz_ucs *ucs);
->>>>>>> c88b32c4
 
 
 // tokenizer buffer
@@ -449,12 +439,9 @@
 void
 tkz_lc_destroy(struct tkz_lc *lc);
 
-<<<<<<< HEAD
-=======
 void
 tkz_lc_reset(struct tkz_lc *lc);
 
->>>>>>> c88b32c4
 int
 tkz_lc_append(struct tkz_lc *lc, char c);
 
