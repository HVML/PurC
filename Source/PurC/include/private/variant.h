/**
 * @file variant.h
 * @author 
 * @date 2021/07/02
 * @brief The internal interfaces for variant.
 *
 * Copyright (C) 2021 FMSoft <https://www.fmsoft.cn>
 *
 * This file is a part of PurC (short for Purring Cat), an HVML interpreter.
 * 
 * This program is free software: you can redistribute it and/or modify
 * it under the terms of the GNU Lesser General Public License as published by
 * the Free Software Foundation, either version 3 of the License, or
 * (at your option) any later version.
 *
 * This program is distributed in the hope that it will be useful,
 * but WITHOUT ANY WARRANTY; without even the implied warranty of
 * MERCHANTABILITY or FITNESS FOR A PARTICULAR PURPOSE.  See the
 * GNU Lesser General Public License for more details.
 *
 * You should have received a copy of the GNU Lesser General Public License
 * along with this program.  If not, see <https://www.gnu.org/licenses/>.
 */

#ifndef PURC_PRIVATE_VARIANT_H
#define PURC_PRIVATE_VARIANT_H

#include "config.h"
#include "purc-variant.h"
#include "arraylist.h"
#include "avl.h"
#include "hashtable.h"

#include <assert.h>

#ifdef __cplusplus
extern "C" {
#endif  /* __cplusplus */

<<<<<<< HEAD
#define PCVARIANT_FLAG_CONSTANT     (0x01 << 0)     // for null, true, ...
#define PCVARIANT_FLAG_NOFREE       PCVARIANT_FLAG_CONSTANT
#define PCVARIANT_FLAG_EXTRA_SIZE   (0x01 << 1)     // when use extra space
#define PCVARIANT_FLAG_STATIC       (0x01 << 2)     // for the variant with static type
=======
#define PCVARIANT_FLAG_CONSTANT        (0x01 << 0)  // for null, true, ...
#define PCVARIANT_FLAG_NOFREE          PCVARIANT_FLAG_CONSTANT
#define PCVARIANT_FLAG_EXTRA_SIZE      (0x01 << 1)  // when use extra space
#define PCVARIANT_FLAG_STRING_STATIC   (0x01 << 2)  // make_string_static
#define PCVARIANT_FLAG_ANONYMOUS       (0x01 << 3)  // mark as anonymous
>>>>>>> 4d058b03

#define PVT(t) (PURC_VARIANT_TYPE##t)

#define MAX_RESERVED_VARIANTS   32
#define MAX_EMBEDDED_LEVELS     64

// structure for variant
struct purc_variant {

    /* variant type */
    unsigned int type:8;

    /* real length for short string and byte sequence.
       use the extra space (long string and byte sequence)
       if the value of this field is 0. */
    unsigned int size:8;

    /* flags */
    unsigned int flags:16;

    /* reference count */
    unsigned int refc;

    /* value */
    union {
        /* for boolean */
        bool        b;

        /* for number */
        double      d;

        /* for long integer */
        int64_t     i64;

        /* for unsigned long integer */
        uint64_t    u64;

        /* for long double */
        long double ld;

        /* for dynamic and native variant (two pointers)
           for native variant,
           ptr_ptr[0] stores the native entity of it's self, and
           ptr_ptr[1] stores the ops that's bound to the class of
           such entity. */
        void*       ptr_ptr[2];

        /* for long string, long byte sequence, array, object,
           and set (sz_ptr[0] for size, sz_ptr[1] for pointer).
           for atom string, sz_ptr[0] stores the atom. */

        uintptr_t   sz_ptr[2];

        /* for short string and byte sequence; the real space size of `bytes`
           is `max(sizeof(long double), sizeof(void*) * 2)` */
        uint8_t     bytes[0];
    };
};

#define MAX_RESERVED_VARIANTS   32

struct pcvariant_heap {
    // the constant values.
    struct purc_variant v_undefined;
    struct purc_variant v_null;
    struct purc_variant v_false;
    struct purc_variant v_true;

    // the statistics of memory usage of variant values
    struct purc_variant_stat stat;

    // the loop buffer for reserved values.
    purc_variant_t v_reserved [MAX_RESERVED_VARIANTS];
    int headpos;
    int tailpos;
};

// initialize variant module (once)
void pcvariant_init_once(void) WTF_INTERNAL;

struct pcinst;

// initialize the variant module for a PurC instance.
void pcvariant_init_instance(struct pcinst* inst) WTF_INTERNAL;
// clean up the variant module for a PurC instance.
void pcvariant_cleanup_instance(struct pcinst* inst) WTF_INTERNAL;

// internal struct used by variant-set object
typedef struct variant_set      *variant_set_t;

struct obj_node {
    struct avl_node  avl;
    purc_variant_t   obj;       // actual variant-object
    purc_variant_t  *kvs;
};

struct variant_set {
    char                   *unique_key; // unique-key duplicated
    char                  **keynames;
    size_t                  nr_keynames;
    struct avl_tree         objs;       // multiple-variant-objects stored in set
};

void pcvariant_set_release_obj(struct obj_node *p);

#ifdef __cplusplus
}
#endif  /* __cplusplus */

/* VWNOTE (WARN)
 * 1. Make these macros as private interfaces. Please reimplement them
 *   by using the internal structure of the variant type for
 *   a better performance.
 *
 * 2. Implement the _safe version for easy change, e.g. removing an item,
 *  in an interation.
 */
#define foreach_value_in_variant_array(_arr, _val)          \
    do {                                                    \
        struct pcutils_arrlist *_al;                        \
        _al = (struct pcutils_arrlist*)_arr->sz_ptr[1];     \
        for (size_t _i = 0; _i < _al->length; _i++) {       \
            _val = (purc_variant_t)_al->array[_i];          \
     /* } */                                                \
 /* } while (0) */

#define foreach_value_in_variant_array_safe(_arr, _val, _curr)         \
    do {                                                               \
        struct pcutils_arrlist *_al;                                   \
        _al = (struct pcutils_arrlist*)_arr->sz_ptr[1];                \
        for (_curr = 0;                                                \
             _curr < _al->length;                                      \
             ++_curr)                                                  \
        {                                                              \
            _val = (purc_variant_t)_al->array[_curr];                  \
     /* } */                                                           \
 /* } while (0) */

#define foreach_value_in_variant_object(_obj, _val)                 \
    do {                                                            \
        struct pchash_table *_ht;                                   \
        _ht = (struct pchash_table*)_obj->sz_ptr[1];                \
        struct pchash_entry *_entry;                                \
        pchash_foreach(_ht, _entry)                                 \
        {                                                           \
            _val = (purc_variant_t)_entry->v;                       \
     /* } */                                                        \
 /* } while (0) */

#define foreach_key_value_in_variant_object(_obj, _key, _val)       \
    do {                                                            \
        struct pchash_table *_ht;                                   \
        _ht = (struct pchash_table*)_obj->sz_ptr[1];                \
        struct pchash_entry *_entry;                                \
        pchash_foreach(_ht, _entry)                                 \
        {                                                           \
            _key = (purc_variant_t)_entry->k;                       \
            _val = (purc_variant_t)_entry->v;                       \
     /* } */                                                        \
 /* } while (0) */

#define foreach_in_variant_object_safe(_obj, _curr)                     \
    do {                                                                \
        struct pchash_table *_ht;                                       \
        _ht = (struct pchash_table*)_obj->sz_ptr[1];                    \
        struct pchash_entry *_tmp;                                      \
        pchash_foreach_safe(_ht, _curr, _tmp)                           \
        {                                                               \
     /* } */                                                            \
 /* } while (0) */

#define foreach_value_in_variant_set(_set, _val)                        \
    do {                                                                \
        variant_set_t _data;                                            \
        struct avl_tree *_tree;                                         \
        struct obj_node *_elem;                                         \
        _data = (variant_set_t)_set->sz_ptr[1];                         \
        _tree = &_data->objs;                                           \
        avl_for_each_element(_tree, _elem, avl) {                       \
            _val = _elem->obj;                                          \
     /* } */                                                            \
  /* } while (0) */

#define foreach_value_in_variant_set_safe(_set, _val, _curr)            \
    do {                                                                \
        variant_set_t _data;                                            \
        struct avl_tree *_tree;                                         \
        struct obj_node *_tmp;                                          \
        _data = (variant_set_t)_set->sz_ptr[1];                         \
        _tree = &_data->objs;                                           \
        avl_for_each_element_safe(_tree, _curr, avl, _tmp) {            \
            _val = _curr->obj;                                          \
     /* } */                                                            \
  /* } while (0) */

#define end_foreach                                                     \
 /* do { */                                                             \
     /* for (...) { */                                                  \
        }                                                               \
    } while (0)
#endif  /* PURC_PRIVATE_VARIANT_H */
<|MERGE_RESOLUTION|>--- conflicted
+++ resolved
@@ -37,18 +37,11 @@
 extern "C" {
 #endif  /* __cplusplus */
 
-<<<<<<< HEAD
-#define PCVARIANT_FLAG_CONSTANT     (0x01 << 0)     // for null, true, ...
-#define PCVARIANT_FLAG_NOFREE       PCVARIANT_FLAG_CONSTANT
-#define PCVARIANT_FLAG_EXTRA_SIZE   (0x01 << 1)     // when use extra space
-#define PCVARIANT_FLAG_STATIC       (0x01 << 2)     // for the variant with static type
-=======
 #define PCVARIANT_FLAG_CONSTANT        (0x01 << 0)  // for null, true, ...
 #define PCVARIANT_FLAG_NOFREE          PCVARIANT_FLAG_CONSTANT
 #define PCVARIANT_FLAG_EXTRA_SIZE      (0x01 << 1)  // when use extra space
 #define PCVARIANT_FLAG_STRING_STATIC   (0x01 << 2)  // make_string_static
 #define PCVARIANT_FLAG_ANONYMOUS       (0x01 << 3)  // mark as anonymous
->>>>>>> 4d058b03
 
 #define PVT(t) (PURC_VARIANT_TYPE##t)
 
