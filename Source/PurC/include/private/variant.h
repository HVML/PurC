/**
 * @file variant.h
 * @author Vincent Wei
 * @date 2021/07/02
 * @brief The internal interfaces for variant.
 *
 * Copyright (C) 2021 FMSoft <https://www.fmsoft.cn>
 *
 * This file is a part of PurC (short for Purring Cat), an HVML interpreter.
 *
 * This program is free software: you can redistribute it and/or modify
 * it under the terms of the GNU Lesser General Public License as published by
 * the Free Software Foundation, either version 3 of the License, or
 * (at your option) any later version.
 *
 * This program is distributed in the hope that it will be useful,
 * but WITHOUT ANY WARRANTY; without even the implied warranty of
 * MERCHANTABILITY or FITNESS FOR A PARTICULAR PURPOSE.  See the
 * GNU Lesser General Public License for more details.
 *
 * You should have received a copy of the GNU Lesser General Public License
 * along with this program.  If not, see <https://www.gnu.org/licenses/>.
 */

#ifndef PURC_PRIVATE_VARIANT_H
#define PURC_PRIVATE_VARIANT_H

#include "config.h"
#include "purc-variant.h"
#include "var-mgr.h"
#include "list.h"
#include "rbtree.h"
#include "array_list.h"
#include "private/debug.h"

PCA_EXTERN_C_BEGIN

#define PCVARIANT_FLAG_CONSTANT        (0x01 << 0)  // for null, true, ...
#define PCVARIANT_FLAG_NOFREE          PCVARIANT_FLAG_CONSTANT
#define PCVARIANT_FLAG_EXTRA_SIZE      (0x01 << 1)  // when use extra space
#define PCVARIANT_FLAG_STRING_STATIC   (0x01 << 2)  // make_string_static

#define PVT(t)          (PURC_VARIANT_TYPE##t)
#define IS_CONTAINER(t) (t == PURC_VARIANT_TYPE_OBJECT || \
                        t == PURC_VARIANT_TYPE_ARRAY || \
                        t == PURC_VARIANT_TYPE_SET)

#define MAX_RESERVED_VARIANTS   32
#define MAX_EMBEDDED_LEVELS     64

#define EXOBJ_LOAD_ENTRY        "__purcex_load_dynamic_variant"
#define EXOBJ_LOAD_HANDLE_KEY   "__intr_dlhandle"

#define PRINT_MIN_BUFFER     512
#define PRINT_MAX_BUFFER     1024 * 1024 * 1024

#define PRINT_VARIANT(_v) do {                                                \
    if (_v == PURC_VARIANT_INVALID) {                                         \
        PC_DEBUG("%s[%d]:%s(): %s[%p]=PURC_VARIANT_INVALID\n",                \
            pcutils_basename((char*)__FILE__), __LINE__, __func__, #_v, _v);  \
        break;                                                                \
    }                                                                         \
    purc_rwstream_t _rws = purc_rwstream_new_buffer(PRINT_MIN_BUFFER,         \
            PRINT_MAX_BUFFER);                                                \
    size_t _len = 0;                                                          \
    purc_variant_serialize(_v, _rws,                                          \
            0,                                                                \
            PCVARIANT_SERIALIZE_OPT_PLAIN | PCVARIANT_SERIALIZE_OPT_UNIQKEYS, \
            &_len);                                                           \
    purc_rwstream_write(_rws, "", 1);                                         \
    char* _buf = (char*)purc_rwstream_get_mem_buffer_ex(_rws,                 \
            NULL, NULL, true);                                                \
    PC_DEBUG("%s[%d]:%s(): %s[%p]=%s\n",                                      \
            pcutils_basename((char*)__FILE__), __LINE__, __func__,            \
            #_v, _v, _buf);                                                   \
    free(_buf);                                                               \
    purc_rwstream_destroy(_rws);                                              \
} while (0)


// mutually exclusive
#define PCVAR_LISTENER_PRE_OR_POST      (0x01)

#define PCVAR_LISTENER_PRE   (0x00)
#define PCVAR_LISTENER_POST  (0x01)

struct pcvar_listener {
    // the operation in which this listener is intersted.
    pcvar_op_t          op;

    // the context for the listener
    void*               ctxt;

    // flags of the listener; only one flag currently: PRE or POST.
    unsigned int        flags;

    // the operation handler
    pcvar_op_handler    handler;

    // list node
    struct list_head    list_node;
};

// structure for variant
struct purc_variant {

    /* variant type */
    unsigned int type:8;

    /* The length for short string and byte sequence (both in bytes).
       When the extra space (long string and long byte sequence) is used,
       the value of this field is 0. */
    unsigned int size:8;

    /* flags */
    unsigned int flags:16;

    /* reference count */
    unsigned int refc;

    union {
        /* the list head for listeners. */
        struct list_head    listeners;

        /* the list node for reserved variants. */
        struct list_head    reserved;
    };

    union {
        /* union fields for extra information of the variant. */
        size_t              extra_size;
        uintptr_t           extra_uintptr;
        intptr_t            extra_intptr;
        void*               extra_data;

        /* other aliases */
        /* the real length of `extra_bytes` is `sizeof(void*)` */
        uint8_t             extra_bytes[0];
        /* the real length of `extra_words` is `sizeof(void*) / 2` */
        uint16_t            extra_words[0];
        /* the real length of `extra_dwords` is `sizeof(void*) / 4` */
        uint32_t            extra_dwords[0];
    };

    /* value */
    union {
        /* for boolean */
        bool        b;

        /* for exception and atom string */
        purc_atom_t atom;

        /* for number */
        double      d;

        /* for long integer */
        int64_t     i64;

        /* for unsigned long integer */
        uint64_t    u64;

        /* for long double */
        long double ld;

        /* for dynamic and native variant (two pointers)
           for native variant,
           ptr_ptr[0] stores the pointer to the native entity, and
           ptr_ptr[1] stores the ops that's bound to the class of
           such entity. */
        void*       ptr_ptr[2];

        /* For long byte sequence, array, object, and set,
              - `sz_ptr[0]` stores the size in bytes;
              - `sz_ptr[1]` stores the pointer.

           For long string,
              - `sz_ptr[0]` stores the length in characters;
              - `sz_ptr[1]` stores the pointer.

           For exception and atom string,
             - `sz_ptr[0]` should always be 0.
             - `sz_ptr[1]` stores the atom. */
        uintptr_t   sz_ptr[2];

        /* for short string and byte sequence; the real space size of `bytes`
           is `max(sizeof(long double), sizeof(void*) * 2)` */
        uint8_t     bytes[0];
    };
};

#define MAX_RESERVED_VARIANTS           32
#define USE_LOOP_BUFFER_FOR_RESERVED    0

struct pcvariant_heap {
    // the constant values.
    struct purc_variant v_undefined;
    struct purc_variant v_null;
    struct purc_variant v_false;
    struct purc_variant v_true;

    // the statistics of memory usage of variant values
    struct purc_variant_stat stat;

#if USE(LOOP_BUFFER_FOR_RESERVED)
    // the loop buffer for reserved values.
    purc_variant_t      v_reserved[MAX_RESERVED_VARIANTS];
    int                 headpos;
    int                 tailpos;
#else
    struct list_head    v_reserved;
#endif

    // experiment
    struct pcvariant_gc *gc;
};

// initialize variant module (once)
void pcvariant_init_once(void) WTF_INTERNAL;

// internal interfaces for moving variant.
void pcvariant_move_heap_init_once(void) WTF_INTERNAL;
void pcvariant_move_heap_cleanup_once(void) WTF_INTERNAL;

purc_variant_t pcvariant_move_heap_in(purc_variant_t v) WTF_INTERNAL;
purc_variant_t pcvariant_move_heap_out(purc_variant_t v) WTF_INTERNAL;

void pcvariant_use_move_heap(void) WTF_INTERNAL;
void pcvariant_use_norm_heap(void) WTF_INTERNAL;

purc_variant *pcvariant_alloc(void) WTF_INTERNAL;
purc_variant *pcvariant_alloc_0(void) WTF_INTERNAL;
void pcvariant_free(purc_variant *v) WTF_INTERNAL;

// experiment
void pcvariant_push_gc(void);
void pcvariant_pop_gc(void);
void pcvariant_gc_add(purc_variant_t val);
void pcvariant_gc_mov(purc_variant_t val);

struct pcinst;

// initialize the variant module for a PurC instance.
void pcvariant_init_instance(struct pcinst* inst) WTF_INTERNAL;
// clean up the variant module for a PurC instance.
void pcvariant_cleanup_instance(struct pcinst* inst) WTF_INTERNAL;

struct pcvar_rev_update_edge {
    purc_variant_t                   parent;
    union {
        // where to locate in parent
        struct set_node             *set_me;
        struct obj_node             *obj_me;
        struct arr_node             *arr_me;
    };
    struct pcvar_listener           *pre_listener;
    struct pcvar_listener           *post_listener;
};

// internal struct used by variant-set object
typedef struct variant_set      *variant_set_t;

struct set_node {
    struct rb_node   node;
    purc_variant_t   elem;  // actual variant-element
    size_t           idx;

    // managed by variant_set
    purc_variant_t   set; // owner

    struct pcvar_listener           *constraints;
};

struct variant_set {
    char                   *unique_key; // unique-key duplicated
    const char            **keynames;
    size_t                  nr_keynames;
    struct rb_root          elems;  // multiple-variant-elements stored in set
    struct pcutils_arrlist *arr;    // also stored in arraylist

    struct pcvar_rev_update_edge     rev_update_chain;
};

// internal struct used by variant-obj object
typedef struct variant_obj      *variant_obj_t;

struct obj_node {
    struct rb_node   node;
    purc_variant_t   key;
    purc_variant_t   val;
};

struct variant_obj {
    struct rb_root          kvs;  // struct obj_node*
    size_t                  size;

    struct pcvar_rev_update_edge     rev_update_chain;
};

// internal struct used by variant-arr
typedef struct variant_arr      *variant_arr_t;

struct arr_node {
    struct pcutils_array_list_node       node;
    purc_variant_t   val;
};

struct variant_arr {
    struct pcutils_array_list     al;  // struct arr_node*

<<<<<<< HEAD
    struct pcvar_rev_update_edge     rev_update_chain;
};

int pcvariant_array_sort(purc_variant_t value, void *ud,
        int (*cmp)(purc_variant_t l, purc_variant_t r, void *ud));
int pcvariant_set_sort(purc_variant_t value);

const char* pcvariant_get_typename(enum purc_variant_type type);

=======
int pcvariant_array_sort(purc_variant_t value, void *ud,
        int (*cmp)(purc_variant_t l, purc_variant_t r, void *ud));
int pcvariant_set_sort(purc_variant_t value, void *ud,
        int (*cmp)(size_t nr_keynames, purc_variant_t l[], purc_variant_t r[],
            void *ud));
>>>>>>> d8e56362
int
pcvariant_equal(purc_variant_t l, purc_variant_t r);

static inline const char*
pcvariant_typename(purc_variant_t v)
{
    enum purc_variant_type type;
    type = purc_variant_get_type(v);
    return purc_variant_typename(type);
}

// return -1 if not valid set
// on return:
// if *keynames == NULL, this is a generic-set
// otherwise, (*keynames)[0] ~ (*keynames)[*nr_keynames-1] designates uniqkey
// of the set
int pcvariant_set_get_uniqkeys(purc_variant_t set, size_t *nr_keynames,
        const char ***keynames);

ssize_t pcvariant_serialize(char *buf, size_t sz, purc_variant_t val);
char* pcvariant_serialize_alloc(char *buf, size_t sz, purc_variant_t val);

purc_variant_t pcvariant_make_object(size_t nr_kvs, ...);

WTF_ATTRIBUTE_PRINTF(1, 2)
purc_variant_t pcvariant_make_with_printf(const char *fmt, ...);

// TODO: better generate with tool
extern purc_atom_t pcvariant_atom_grow;
extern purc_atom_t pcvariant_atom_shrink;
extern purc_atom_t pcvariant_atom_change;
// extern purc_atom_t pcvariant_atom_reference;
// extern purc_atom_t pcvariant_atom_unreference;

bool pcvariant_is_mutable(purc_variant_t val);

bool pcvariant_on_pre_fired(
        purc_variant_t source,  // the source variant.
        pcvar_op_t op,          // the operation identifier.
        size_t nr_args,         // the number of the relevant child variants.
        purc_variant_t *argv    // the array of all relevant child variants.
        );

void pcvariant_on_post_fired(
        purc_variant_t source,  // the source variant.
        pcvar_op_t op,          // the operation identifier.
        size_t nr_args,         // the number of the relevant child variants.
        purc_variant_t *argv    // the array of all relevant child variants.
        );

purc_variant_t pcvariant_set_find (purc_variant_t set, purc_variant_t value);

static inline bool
pcvariant_is_in_set (purc_variant_t set, purc_variant_t value)
{
    return (PURC_VARIANT_INVALID != pcvariant_set_find(set, value));
}

purc_variant_t
pcvariant_object_shallow_copy(purc_variant_t obj);

PCA_EXTERN_C_END

/* VWNOTE (WARN)
 * 1. Make these macros as private interfaces. Please reimplement them
 *   by using the internal structure of the variant type for
 *   a better performance.
 *
 * 2. Implement the _safe version for easy change, e.g. removing an item,
 *  in an interation.
 */

// purc_variant_t _arr;
#define variant_array_get_data(_arr)        \
    &(((variant_arr_t)_arr->sz_ptr[1])->al)

// purc_variant_t _arr;
// struct arr_node *_p;
#define foreach_in_variant_array(_arr, _p)                               \
    array_list_for_each_entry(variant_array_get_data(_arr),              \
            _p, node)

// purc_variant_t _arr;
// struct arr_node *_p, *_n;
#define foreach_in_variant_array_safe(_arr, _p, _n)                      \
    array_list_for_each_entry_safe(variant_array_get_data(_arr),         \
            _p, _n, node)

// purc_variant_t _arr;
// struct arr_node *_p;
#define foreach_in_variant_array_reverse(_arr, _p)                       \
    array_list_for_each_entry_reverse(variant_array_get_data(_arr),      \
            _p, node)

// purc_variant_t _arr;
// struct arr_node *_p, *_n;
#define foreach_in_variant_array_reverse_safe(_arr, _p, _n)              \
    array_list_for_each_entry_reverse_safe(variant_array_get_data(_arr), \
            _p, _n, node)

#define foreach_value_in_variant_array(_arr, _val, _idx)              \
    do {                                                              \
        struct arr_node *_p;                                          \
        foreach_in_variant_array(_arr, _p) {                          \
            _val = _p->val;                                           \
            _idx = _p->node.idx;                                      \
     /* } */                                                          \
 /* } while (0) */

#define foreach_value_in_variant_array_safe(_arr, _val, _idx)      \
    do {                                                           \
        struct arr_node *_p, *_n;                                  \
        foreach_in_variant_array_safe(_arr, _p, _n) {              \
            _val = _p->val;                                        \
            _idx = _p->node.idx;                                   \
     /* } */                                                       \
 /* } while (0) */

#define foreach_value_in_variant_array_reverse(_arr, _val, _idx)      \
    do {                                                              \
        struct arr_node *_p;                                          \
        foreach_in_variant_array_reverse(_arr, _p) {                  \
            _val = _p->val;                                           \
            _idx = _p->node.idx;                                      \
     /* } */                                                          \
 /* } while (0) */

#define foreach_value_in_variant_array_reverse_safe(_arr, _val, _idx)   \
    do {                                                                \
        struct arr_node *_p, *_n;                                       \
        foreach_in_variant_array_reverse_safe(_arr, _p, _n) {           \
            _val = _p->val;                                             \
            _idx = _p->node.idx;                                        \
     /* } */                                                            \
 /* } while (0) */

#define foreach_value_in_variant_object(_obj, _val)                 \
    do {                                                            \
        variant_obj_t _data;                                        \
        _data = (variant_obj_t)_obj->sz_ptr[1];                     \
        struct rb_root *_root = &_data->kvs;                        \
        struct rb_node *_p = pcutils_rbtree_first(_root);           \
        for (; _p; _p = pcutils_rbtree_next(_p))                    \
        {                                                           \
            struct obj_node *node;                                  \
            node = container_of(_p, struct obj_node, node);         \
            _val = node->val;                                       \
     /* } */                                                        \
 /* } while (0) */

#define foreach_key_value_in_variant_object(_obj, _key, _val)       \
    do {                                                            \
        variant_obj_t _data;                                        \
        _data = (variant_obj_t)_obj->sz_ptr[1];                     \
        struct rb_root *_root = &_data->kvs;                        \
        struct rb_node *_p = pcutils_rbtree_first(_root);           \
        for (; _p; _p = pcutils_rbtree_next(_p))                    \
        {                                                           \
            struct obj_node *node;                                  \
            node = container_of(_p, struct obj_node, node);         \
            _key = node->key;                                       \
            _val = node->val;                                       \
     /* } */                                                        \
 /* } while (0) */

#define foreach_in_variant_object_safe_x(_obj, _key, _val)          \
    do {                                                            \
        variant_obj_t _data;                                        \
        _data = (variant_obj_t)_obj->sz_ptr[1];                     \
        struct rb_root *_root = &_data->kvs;                        \
        struct rb_node *_p, *_next;                                 \
        for (_p = pcutils_rbtree_first(_root);                      \
            ({_next = _p ? pcutils_rbtree_next(_p) : NULL; _p;});   \
            _p = _next)                                             \
        {                                                           \
            struct obj_node *node;                                  \
            node = container_of(_p, struct obj_node, node);         \
            _key = node->key;                                       \
            _val = node->val;                                       \
     /* } */                                                        \
 /* } while (0) */

#define foreach_value_in_variant_set(_set, _val)                        \
    do {                                                                \
        variant_set_t _data;                                            \
        struct pcutils_arrlist *_arr;                                   \
        _data = (variant_set_t)_set->sz_ptr[1];                         \
        _arr  = _data->arr;                                             \
        struct set_node *_p, *_n;                                       \
        for (_p = (struct set_node*) pcutils_arrlist_get_first(_arr);   \
             ({ _n = _p ? (struct set_node*)pcutils_arrlist_get_idx(    \
                                                _arr,  _p->idx+1)       \
                        : NULL;                                         \
              _p; });                                                   \
             _p = _n)                                                   \
        {                                                               \
            _val = _p->elem;                                            \
     /* } */                                                            \
  /* } while (0) */

#define foreach_value_in_variant_set_reverse(_set, _val)                \
    do {                                                                \
        variant_set_t _data;                                            \
        struct pcutils_arrlist *_arr;                                   \
        _data = (variant_set_t)_set->sz_ptr[1];                         \
        _arr  = _data->arr;                                             \
        struct set_node *_p, *_n;                                       \
        for (_p = (struct set_node*) pcutils_arrlist_get_last(_arr);    \
             ({ _n = (_p && _p->idx > 0)                                \
                        ? (struct set_node*)pcutils_arrlist_get_idx(    \
                                                _arr,  _p->idx-1)       \
                        : NULL;                                         \
              _p; });                                                   \
             _p = _n)                                                   \
        {                                                               \
            _val = _p->elem;                                            \
     /* } */                                                            \
  /* } while (0) */

#define foreach_value_in_variant_set_safe(_set, _val)                   \
    do {                                                                \
        variant_set_t _data;                                            \
        struct pcutils_arrlist *_arr;                                   \
        _data = (variant_set_t)_set->sz_ptr[1];                         \
        _arr  = _data->arr;                                             \
        struct set_node *_p, *_n;                                       \
        for (_p = (struct set_node*) pcutils_arrlist_get_first(_arr);   \
             ({ _n = _p ? (struct set_node*)pcutils_arrlist_get_idx(    \
                                                _arr,  _p->idx+1)       \
                        : NULL;                                         \
              _p; });                                                   \
             _p = _n)                                                   \
        {                                                               \
            _val = _p->elem;                                            \
     /* } */                                                            \
  /* } while (0) */

#define foreach_value_in_variant_set_reverse_safe(_set, _val)           \
    do {                                                                \
        variant_set_t _data;                                            \
        struct pcutils_arrlist *_arr;                                   \
        _data = (variant_set_t)_set->sz_ptr[1];                         \
        _arr  = _data->arr;                                             \
        struct set_node *_p, *_n;                                       \
        for (_p = (struct set_node*) pcutils_arrlist_get_last(_arr);    \
             ({ _n = (_p && _p->idx > 0)                                \
                        ? (struct set_node*)pcutils_arrlist_get_idx(    \
                                                _arr,  _p->idx-1)       \
                        : NULL;                                         \
              _p; });                                                   \
             _p = _n)                                                   \
        {                                                               \
            _val = _p->elem;                                            \
     /* } */                                                            \
  /* } while (0) */

#define foreach_value_in_variant_set_order(_set, _val)                  \
    do {                                                                \
        variant_set_t _data;                                            \
        struct rb_node *_first;                                         \
        _data = (variant_set_t)_set->sz_ptr[1];                         \
        _first = pcutils_rbtree_first(&_data->elems);                   \
        if (!_first)                                                    \
            break;                                                      \
        struct rb_node *_p;                                             \
        pcutils_rbtree_for_each(_first, _p)                             \
        {                                                               \
            struct set_node *_en;                                       \
            _en = container_of(_p, struct set_node, node);              \
            _val = _en->elem;                                           \
     /* } */                                                            \
  /* } while (0) */

#define foreach_value_in_variant_set_order_reverse(_set, _val)          \
    do {                                                                \
        variant_set_t _data;                                            \
        struct rb_node *_first;                                         \
        _data = (variant_set_t)_set->sz_ptr[1];                         \
        _first = pcutils_rbtree_last(&_data->elems);                    \
        if (!_first)                                                    \
            break;                                                      \
        struct rb_node *_p;                                             \
        pcutils_rbtree_for_each_reverse(_first, _p)                     \
        {                                                               \
            struct set_node *_en;                                       \
            _en = container_of(_p, struct set_node, node);              \
            _val = _en->elem;                                           \
     /* } */                                                            \
  /* } while (0) */

#define foreach_value_in_variant_set_order_safe(_set, _val)             \
    do {                                                                \
        variant_set_t _data;                                            \
        struct rb_node *_first;                                         \
        _data = (variant_set_t)_set->sz_ptr[1];                         \
        _first = pcutils_rbtree_first(&_data->elems);                   \
        if (!_first)                                                    \
            break;                                                      \
        struct rb_node *_p, *_n;                                        \
        pcutils_rbtree_for_each_safe(_first, _p, _n)                    \
        {                                                               \
            struct set_node *_en;                                       \
            _en = container_of(_p, struct set_node, node);              \
            _val = _en->elem;                                           \
     /* } */                                                            \
  /* } while (0) */

#define foreach_value_in_variant_set_order_reverse_safe(_set, _val)     \
    do {                                                                \
        variant_set_t _data;                                            \
        struct rb_node *_first;                                         \
        _data = (variant_set_t)_set->sz_ptr[1];                         \
        _first = pcutils_rbtree_last(&_data->elems);                    \
        if (!_first)                                                    \
            break;                                                      \
        struct rb_node *_p, *_n;                                        \
        pcutils_rbtree_for_each_reverse_safe(_first, _p, _n)            \
        {                                                               \
            struct set_node *_en;                                       \
            _en = container_of(_p, struct set_node, node);              \
            _val = _en->elem;                                           \
     /* } */                                                            \
  /* } while (0) */

#define end_foreach                                                     \
 /* do { */                                                             \
     /* for (...) { */                                                  \
        }                                                               \
    } while (0)
#endif  /* PURC_PRIVATE_VARIANT_H */
<|MERGE_RESOLUTION|>--- conflicted
+++ resolved
@@ -307,7 +307,6 @@
 struct variant_arr {
     struct pcutils_array_list     al;  // struct arr_node*
 
-<<<<<<< HEAD
     struct pcvar_rev_update_edge     rev_update_chain;
 };
 
@@ -315,17 +314,7 @@
         int (*cmp)(purc_variant_t l, purc_variant_t r, void *ud));
 int pcvariant_set_sort(purc_variant_t value);
 
-const char* pcvariant_get_typename(enum purc_variant_type type);
-
-=======
-int pcvariant_array_sort(purc_variant_t value, void *ud,
-        int (*cmp)(purc_variant_t l, purc_variant_t r, void *ud));
-int pcvariant_set_sort(purc_variant_t value, void *ud,
-        int (*cmp)(size_t nr_keynames, purc_variant_t l[], purc_variant_t r[],
-            void *ud));
->>>>>>> d8e56362
-int
-pcvariant_equal(purc_variant_t l, purc_variant_t r);
+int pcvariant_equal(purc_variant_t l, purc_variant_t r);
 
 static inline const char*
 pcvariant_typename(purc_variant_t v)
