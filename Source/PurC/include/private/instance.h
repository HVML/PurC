--- conflicted
+++ resolved
@@ -32,11 +32,8 @@
 #include "private/variant.h"
 #include "private/map.h"
 #include "private/executor.h"
-<<<<<<< HEAD
 #include "private/interpreter.h"
-=======
 #include "private/var-mgr.h"
->>>>>>> 8cabb854
 
 struct pcinst {
     int errcode;
