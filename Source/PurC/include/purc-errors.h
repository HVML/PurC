/**
 * @file purc-errors.h
 * @author Vincent Wei (https://github.com/VincentWei)
 * @date 2021/07/02
 * @brief The error codes of PurC.
 *
 * Copyright (C) 2021 FMSoft <https://www.fmsoft.cn>
 *
 * This file is a part of PurC (short for Purring Cat), an HVML interpreter.
 * 
 * This program is free software: you can redistribute it and/or modify
 * it under the terms of the GNU Lesser General Public License as published by
 * the Free Software Foundation, either version 3 of the License, or
 * (at your option) any later version.
 *
 * This program is distributed in the hope that it will be useful,
 * but WITHOUT ANY WARRANTY; without even the implied warranty of
 * MERCHANTABILITY or FITNESS FOR A PARTICULAR PURPOSE.  See the
 * GNU Lesser General Public License for more details.
 *
 * You should have received a copy of the GNU Lesser General Public License
 * along with this program.  If not, see <https://www.gnu.org/licenses/>.
 */

#ifndef PURC_PURC_ERRORS_H
#define PURC_PURC_ERRORS_H

#include <stdbool.h>
#include <stddef.h>

#include "purc-macros.h"

#define PURC_ERROR_OK                   0
#define PURC_ERROR_BAD_SYSTEM_CALL      1
#define PURC_ERROR_BAD_STDC_CALL        2
#define PURC_ERROR_OUT_OF_MEMORY        3
#define PURC_ERROR_INVALID_VALUE        4
#define PURC_ERROR_DUPLICATED           5
#define PURC_ERROR_NOT_IMPLEMENTED      6
#define PURC_ERROR_NO_INSTANCE          7

// the first error codes for various modules:
#define PURC_ERROR_FIRST_VARIANT        100
#define PURC_ERROR_FIRST_RWSTREAM       200

#define PURC_ERROR_FIRST_EJSON          1100
#define PURC_ERROR_FIRST_HVML           1200
#define PURC_ERROR_FIRST_HTML           1300
#define PURC_ERROR_FIRST_XGML           1400
#define PURC_ERROR_FIRST_XML            1500

#define PURC_ERROR_FIRST_VDOM           2100
#define PURC_ERROR_FIRST_EDOM           2200
#define PURC_ERROR_FIRST_VCM            2300

// TODO: error codes for variant go here
enum pcvariant_error
{
    PCVARIANT_SUCCESS = PURC_ERROR_OK,
<<<<<<< HEAD
    PCVARIANT_BAD_ENCODING = PURC_ERROR_FIRST_VARIANT,
    PCVARIANT_INVALID_ARG,
=======
    PCVARIANT_INVALID_TYPE = PURC_ERROR_FIRST_VARIANT,
    PCVARIANT_BAD_ENCODING,
>>>>>>> 284d708a
};

// TODO: error codes for rwstream go here
enum pcrwstream_error
{
    PCRWSTREAM_SUCCESS = PURC_ERROR_OK,
    PCRWSTREAM_ERROR_FAILED = PURC_ERROR_FIRST_RWSTREAM,
    PCRWSTREAM_ERROR_FBIG,
    PCRWSTREAM_ERROR_IO,
    PCRWSTREAM_ERROR_ISDIR,
    PCRWSTREAM_ERROR_NOSPC,
    PCRWSTREAM_ERROR_NXIO,
    PCRWSTREAM_ERROR_OVERFLOW,
    PCRWSTREAM_ERROR_PIPE,
    PCRWSTREAM_BAD_ENCODING,
};

PCA_EXTERN_C_BEGIN

/**
 * purc_get_last_error:
 *
 * Returns: The last error code.
 */
PCA_EXPORT int
purc_get_last_error (void);

/**
 * purc_get_error_message:
 *
 * @errcode: the error code.
 *
 * Returns: The message for the specified error code.
 */
PCA_EXPORT const char*
purc_get_error_message (int errcode);

PCA_EXTERN_C_END

#endif /* not defined PURC_PURC_ERRORS_H */
<|MERGE_RESOLUTION|>--- conflicted
+++ resolved
@@ -57,13 +57,9 @@
 enum pcvariant_error
 {
     PCVARIANT_SUCCESS = PURC_ERROR_OK,
-<<<<<<< HEAD
-    PCVARIANT_BAD_ENCODING = PURC_ERROR_FIRST_VARIANT,
-    PCVARIANT_INVALID_ARG,
-=======
     PCVARIANT_INVALID_TYPE = PURC_ERROR_FIRST_VARIANT,
     PCVARIANT_BAD_ENCODING,
->>>>>>> 284d708a
+    PCVARIANT_INVALID_ARG,
 };
 
 // TODO: error codes for rwstream go here
