--- conflicted
+++ resolved
@@ -68,16 +68,6 @@
 
     struct tkz_uc curr_uc;
     struct tkz_lc *lc;
-<<<<<<< HEAD
-
-    int line;
-    int column;
-    int consumed;
-
-    int hee_line;
-    int hee_column;
-=======
->>>>>>> c88b32c4
 };
 
 
@@ -345,26 +335,6 @@
     if (!reader->consumed_ucs) {
         goto failed_clear_reconsume_ucs;
     }
-<<<<<<< HEAD
-    reader->lc = tkz_lc_new(TKZ_LINE_CACHE_MAX_SIZE);
-    if (!reader->lc) {
-        goto out_clear_reader;
-    }
-
-    INIT_LIST_HEAD(&reader->reconsume_list);
-    INIT_LIST_HEAD(&reader->consumed_list);
-    reader->line = 1;
-    reader->column = 0;
-    reader->consumed = 0;
-
-    reader->hee_line = hee_line;
-    reader->hee_column = hee_column;
-
-    return reader;
-
-out_clear_reader:
-    PCHVML_FREE(reader);
-=======
 
     return reader;
 
@@ -375,7 +345,6 @@
     free(reader);
 
 failed:
->>>>>>> c88b32c4
     return NULL;
 }
 
@@ -397,26 +366,6 @@
     reader->ds = tkz_reader_ds_ucs_new(ucs);
 }
 
-<<<<<<< HEAD
-    reader->curr_uc.character = uc;
-    reader->curr_uc.line = reader->line;
-    reader->curr_uc.column = reader->column;
-    reader->curr_uc.position = reader->consumed;
-    strcpy((char *)reader->curr_uc.utf8_buf, c);
-
-    if (uc == '\n') {
-        if (reader->lc) {
-            tkz_lc_commit(reader->lc, reader->line);
-        }
-        reader->line++;
-        reader->column = 0;
-    }
-    else {
-        if (reader->lc) {
-            tkz_lc_append_bytes(reader->lc, c, strlen(c));
-        }
-    }
-=======
 void tkz_reader_set_lc(struct tkz_reader *reader, struct tkz_lc *lc)
 {
     reader->lc = lc;
@@ -429,7 +378,6 @@
 tkz_reader_read_from_data_source(struct tkz_reader *reader)
 {
     reader->curr_uc = reader->ds->read(reader->ds);
->>>>>>> c88b32c4
     return &reader->curr_uc;
 }
 
@@ -606,14 +554,6 @@
         else {
             break;
         }
-<<<<<<< HEAD
-
-        if (reader->lc) {
-            tkz_lc_destroy(reader->lc);
-        }
-        PCHVML_FREE(reader);
-=======
->>>>>>> c88b32c4
     }
     return count;
 }
@@ -805,25 +745,6 @@
     free(ucs);
 }
 
-struct tkz_buffer *tkz_reader_get_line_from_cache(struct tkz_reader *reader,
-        int line_num)
-{
-    if (reader->lc && line_num >= 0) {
-        return tkz_lc_get_line(reader->lc, line_num);
-    }
-    return NULL;
-}
-
-struct tkz_buffer *tkz_reader_get_curr_line(struct tkz_reader *reader)
-{
-    return reader->lc ? tkz_lc_get_current(reader->lc) : NULL;
-}
-
-int tkz_reader_get_line_number(struct tkz_reader *reader)
-{
-    return reader->line;
-}
-
 // tokenizer buffer
 
 static size_t get_buffer_size(size_t sz)
@@ -1131,8 +1052,6 @@
     free(lc);
 }
 
-<<<<<<< HEAD
-=======
 void
 tkz_lc_reset(struct tkz_lc *lc)
 {
@@ -1150,7 +1069,6 @@
     INIT_LIST_HEAD(&lc->cache);
 }
 
->>>>>>> c88b32c4
 int
 tkz_lc_append(struct tkz_lc *lc, char c)
 {
