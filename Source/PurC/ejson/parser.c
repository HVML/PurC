/*
 * @file parser.c
 * @author Xue Shuming
 * @date 2022/02/24
 * @brief The implementation of ejson parser.
 *
 * Copyright (C) 2021 FMSoft <https://www.fmsoft.cn>
 *
 * This file is a part of PurC (short for Purring Cat), an HVML interpreter.
 *
 * This program is free software: you can redistribute it and/or modify
 * it under the terms of the GNU Lesser General Public License as published by
 * the Free Software Foundation, either version 3 of the License, or
 * (at your option) any later version.
 *
 * This program is distributed in the hope that it will be useful,
 * but WITHOUT ANY WARRANTY; without even the implied warranty of
 * MERCHANTABILITY or FITNESS FOR A PARTICULAR PURPOSE.  See the
 * GNU Lesser General Public License for more details.
 *
 * You should have received a copy of the GNU Lesser General Public License
 * along with this program.  If not, see <https://www.gnu.org/licenses/>.
 *
 */

#include "config.h"

#include "tokenizer.h"

#include "private/instance.h"
#include "private/errors.h"
#include "private/debug.h"
#include "private/utils.h"
#include "private/stack.h"
#include "private/tkz-helper.h"

#include <math.h>

#if HAVE(GLIB)
#include <gmodule.h>
#else
#include <stdlib.h>
#endif

#define ERROR_BUF_SIZE  100
#define NR_CONSUMED_LIST_LIMIT   10

#define INVALID_CHARACTER    0xFFFFFFFF

#if HAVE(GLIB)
#define    pc_alloc(sz)   g_slice_alloc0(sz)
#define    pc_free(p)     g_slice_free1(sizeof(*p), (gpointer)p)
#else
#define    pc_alloc(sz)   calloc(1, sz)
#define    pc_free(p)     free(p)
#endif

<<<<<<< HEAD
bool pcejson_inc_depth (struct pcejson* parser)
{
    parser->depth++;
    return parser->depth <= parser->max_depth;
}

void pcejson_dec_depth (struct pcejson* parser)
{
    if (parser->depth > 0) {
        parser->depth--;
    }
}

struct pcvcm_node *
create_byte_sequenct(struct tkz_buffer *buffer)
{
    size_t nr_bytes = tkz_buffer_get_size_in_bytes(buffer);
    const char *bytes = tkz_buffer_get_bytes(buffer);
    if (bytes[1] == 'x') {
        return pcvcm_node_new_byte_sequence_from_bx(bytes + 2, nr_bytes - 2);
    }
    else if (bytes[1] == 'b') {
        return pcvcm_node_new_byte_sequence_from_bb(bytes + 2, nr_bytes - 2);
    }
    else if (bytes[1] == '6') {
        return pcvcm_node_new_byte_sequence_from_b64(bytes + 3, nr_bytes - 3);
    }
    return NULL;
}

struct pcejson_token *
pcejson_token_new(uint32_t type)
{
    struct pcejson_token *token = (struct pcejson_token*) pc_alloc(
            sizeof(struct pcejson_token));
    if (!token) {
        pcinst_set_error(PURC_ERROR_OUT_OF_MEMORY);
        goto out;
    }
    token->type = type;

out:
    return token;
}

void
pcejson_token_destroy(struct pcejson_token *token)
{
    if (token) {
        if (token->node) {
            pcvcm_node_destroy(token->node);
        }
        pc_free(token);
    }
}

void
pcejson_token_close(struct pcejson_token *token)
{
    if (token) {
        if (token->node) {
            pcvcm_node_set_closed(token->node, true);
        }
    }
}

bool
pcejson_token_is_closed(struct pcejson_token *token)
{
    return (token && token->node) ? pcvcm_node_is_closed(token->node) : false;
}

struct pcejson_token_stack *
pcejson_token_stack_new()
{
    struct pcejson_token_stack *stack = (struct pcejson_token_stack*)pc_alloc(
            sizeof(struct pcejson_token_stack));
    if (!stack) {
        pcinst_set_error(PURC_ERROR_OUT_OF_MEMORY);
        goto out;
    }

    stack->stack = pcutils_stack_new(0);
    if (!stack->stack) {
        pcinst_set_error(PURC_ERROR_OUT_OF_MEMORY);
        goto failed;
=======
#define PRINT_STATE(state_name)                                             \
    if (parser->enable_log) {                                               \
        size_t len;                                                         \
        char *s = pcvcm_node_to_string(parser->vcm_node, &len);             \
        PC_DEBUG(                                                           \
            "in %s|uc=%c|hex=0x%X|stack_is_empty=%d"                        \
            "|stack_top=%c|stack_size=%ld|vcm_node=%s\n",                   \
            curr_state_name, character, character,                          \
            ejson_stack_is_empty(), (char)ejson_stack_top(),                \
            (long int)ejson_stack_size(), s);                                         \
        free(s); \
>>>>>>> 9a5c5ed8
    }

    goto out;

failed:
    if (stack) {
        pc_free(stack);
        stack = NULL;
    }

out:
    return stack;
}

int
pcejson_token_stack_destroy(struct pcejson_token_stack *stack)
{
    if (stack) {
        struct pcejson_token *token = pcejson_token_stack_pop(stack);
        while(token) {
            pcejson_token_destroy(token);
            token = pcejson_token_stack_pop(stack);
        }
        pcutils_stack_destroy(stack->stack);
        pc_free(stack);
    }
    return 0;
}

bool
pcejson_token_stack_is_empty(struct pcejson_token_stack *stack)
{
    return pcutils_stack_is_empty(stack->stack);
}

struct pcejson_token *
pcejson_token_stack_push(struct pcejson_token_stack *stack, uint32_t type)
{
    struct pcejson_token *token = pcejson_token_new(type);
    if (!token) {
        goto failed;
    }

    switch (type) {
    case ETT_PROTECT:
        token->node = NULL;
        break;

    case ETT_OBJECT:
        token->node = pcvcm_node_new_object(0, NULL);
        if (!token->node) {
            purc_set_error(PURC_ERROR_OUT_OF_MEMORY);
            goto failed;
        }
        break;

    case ETT_ARRAY:
        token->node = pcvcm_node_new_array(0, NULL);
        if (!token->node) {
            purc_set_error(PURC_ERROR_OUT_OF_MEMORY);
            goto failed;
        }
        break;

    case ETT_CALL_GETTER:
        token->node = pcvcm_node_new_call_getter(NULL, 0, NULL);
        if (!token->node) {
            purc_set_error(PURC_ERROR_OUT_OF_MEMORY);
            goto failed;
        }
        break;

    case ETT_CALL_SETTER:
        token->node = pcvcm_node_new_call_setter(NULL, 0, NULL);
        if (!token->node) {
            purc_set_error(PURC_ERROR_OUT_OF_MEMORY);
            goto failed;
        }
        break;

    case ETT_GET_VARIABLE:
        token->node = pcvcm_node_new_get_variable(NULL);
        if (!token->node) {
            purc_set_error(PURC_ERROR_OUT_OF_MEMORY);
            goto failed;
        }
        break;

    case ETT_GET_ELEMENT:
    case ETT_GET_ELEMENT_BY_BRACKET:
        token->node = pcvcm_node_new_get_element(NULL, NULL);
        if (!token->node) {
            purc_set_error(PURC_ERROR_OUT_OF_MEMORY);
            goto failed;
        }
        break;

    case ETT_CJSONEE:
        token->node = pcvcm_node_new_cjsonee(NULL, NULL);
        if (!token->node) {
            purc_set_error(PURC_ERROR_OUT_OF_MEMORY);
            goto failed;
        }
        break;

    case ETT_STRING:
        break;

    case ETT_MULTI_QUOTED_S:       /* multiple double quoted */
    case ETT_MULTI_UNQUOTED_S:       /* multiple unquoted*/
        token->node = pcvcm_node_new_concat_string(0, NULL);
        if (!token->node) {
            purc_set_error(PURC_ERROR_OUT_OF_MEMORY);
            goto failed;
        }
        break;

    case ETT_KEY:           /* json object key */
        break;

    case ETT_VALUE:           /* json object value */
        break;

    case ETT_DOUBLE_S:           /* double quoted string */
        break;

    case ETT_SINGLE_S:           /* single quoted string */
        break;

    case ETT_UNQUOTED_S:           /* unquoted string */
        break;

    case ETT_KEYWORD:           /* keywords true, false, null */
        break;

    case ETT_AND:
        token->node = pcvcm_node_new_cjsonee_op_and();
        if (!token->node) {
            purc_set_error(PURC_ERROR_OUT_OF_MEMORY);
            goto failed;
        }
        break;

    case ETT_OR:
        token->node = pcvcm_node_new_cjsonee_op_or();
        if (!token->node) {
            purc_set_error(PURC_ERROR_OUT_OF_MEMORY);
            goto failed;
        }
        break;

    case ETT_SEMICOLON:
        token->node = pcvcm_node_new_cjsonee_op_semicolon();
        if (!token->node) {
            purc_set_error(PURC_ERROR_OUT_OF_MEMORY);
            goto failed;
        }
        break;
    }

    pcutils_stack_push(stack->stack, (uintptr_t)token);
    return token;

failed:
    if (token) {
        pcejson_token_destroy(token);
    }
    return token;
}

struct pcejson_token *
pcejson_token_stack_push_token(struct pcejson_token_stack *stack,
        struct pcejson_token *token)
{
    if (token) {
        pcutils_stack_push(stack->stack, (uintptr_t)token);
    }
    return token;
}

struct pcejson_token *
pcejson_token_stack_pop(struct pcejson_token_stack *stack)
{
    return (struct pcejson_token*)pcutils_stack_pop(stack->stack);
}

struct pcejson_token *
pcejson_token_stack_top(struct pcejson_token_stack *stack)
{
    return (struct pcejson_token*)pcutils_stack_top(stack->stack);
}

int
pcejson_token_stack_size(struct pcejson_token_stack *stack)
{
    return pcutils_stack_size(stack->stack);
}

int
pcejson_token_stack_clear(struct pcejson_token_stack *stack)
{
    struct pcejson_token *token = pcejson_token_stack_pop(stack);
    while(token) {
        pcejson_token_destroy(token);
        token = pcejson_token_stack_pop(stack);
    }
    return 0;
}

struct pcejson_token *
pcejson_token_stack_get(struct pcejson_token_stack *stack, int idx)
{
    return (struct pcejson_token*)pcutils_stack_get(stack->stack, idx);
}

struct pcejson *pcejson_create(uint32_t depth, uint32_t flags)
{
    struct pcejson* parser = (struct pcejson*) pc_alloc(
            sizeof(struct pcejson));
    if (!parser) {
        pcinst_set_error(PURC_ERROR_OUT_OF_MEMORY);
        return NULL;
    }
    parser->state =  EJSON_TKZ_STATE_DATA;
    parser->max_depth = depth;
    parser->depth = 0;
    parser->flags = flags;

    parser->curr_uc = NULL;
    parser->tkz_reader = NULL;
    parser->temp_buffer = tkz_buffer_new();
    parser->string_buffer = tkz_buffer_new();
    parser->tkz_stack = pcejson_token_stack_new();
    parser->prev_separator = 0;
    parser->nr_quoted = 0;
    parser->raw_buffer = tkz_buffer_new();

    const char *env_value = getenv(PURC_ENVV_EJSON_LOG_ENABLE);
    parser->enable_log = ((env_value != NULL) &&
            (*env_value == '1' || pcutils_strcasecmp(env_value, "true") == 0));

    return parser;
}

void pcejson_destroy(struct pcejson *parser)
{
    if (parser) {
        tkz_buffer_destroy(parser->temp_buffer);
        tkz_buffer_destroy(parser->string_buffer);
        pcejson_token_stack_destroy(parser->tkz_stack);
        tkz_sbst_destroy(parser->sbst);
        tkz_buffer_destroy(parser->raw_buffer);
        pc_free(parser);
    }
}

void pcejson_reset(struct pcejson *parser, uint32_t depth, uint32_t flags)
{
    parser->state =  EJSON_TKZ_STATE_DATA;
    parser->max_depth = depth;
    parser->depth = 0;
    parser->flags = flags;
    parser->tkz_reader = NULL;

    tkz_buffer_reset(parser->temp_buffer);
    tkz_buffer_reset(parser->string_buffer);
    tkz_buffer_reset(parser->raw_buffer);

    pcejson_token_stack_destroy(parser->tkz_stack);
    parser->tkz_stack = pcejson_token_stack_new();
    parser->prev_separator = 0;
    parser->nr_quoted = 0;
}

static bool
is_finished_default(struct pcejson *parser, uint32_t character)
{
    UNUSED_PARAM(parser);
    UNUSED_PARAM(character);
    return false;
}

int pcejson_parse(struct pcvcm_node **vcm_tree,
        struct pcejson **parser_param, purc_rwstream_t rws, uint32_t depth)
{
    int ret;
    struct tkz_reader *reader = tkz_reader_new();
    if (!reader) {
        purc_set_error(PURC_ERROR_OUT_OF_MEMORY);
        ret = -1;
        goto out;
    }
    tkz_reader_set_rwstream(reader, rws);
    ret = pcejson_parse_full(vcm_tree, parser_param, reader, depth,
            is_finished_default);
    tkz_reader_destroy(reader);
out:
    return ret;
}


<|MERGE_RESOLUTION|>--- conflicted
+++ resolved
@@ -55,94 +55,6 @@
 #define    pc_free(p)     free(p)
 #endif
 
-<<<<<<< HEAD
-bool pcejson_inc_depth (struct pcejson* parser)
-{
-    parser->depth++;
-    return parser->depth <= parser->max_depth;
-}
-
-void pcejson_dec_depth (struct pcejson* parser)
-{
-    if (parser->depth > 0) {
-        parser->depth--;
-    }
-}
-
-struct pcvcm_node *
-create_byte_sequenct(struct tkz_buffer *buffer)
-{
-    size_t nr_bytes = tkz_buffer_get_size_in_bytes(buffer);
-    const char *bytes = tkz_buffer_get_bytes(buffer);
-    if (bytes[1] == 'x') {
-        return pcvcm_node_new_byte_sequence_from_bx(bytes + 2, nr_bytes - 2);
-    }
-    else if (bytes[1] == 'b') {
-        return pcvcm_node_new_byte_sequence_from_bb(bytes + 2, nr_bytes - 2);
-    }
-    else if (bytes[1] == '6') {
-        return pcvcm_node_new_byte_sequence_from_b64(bytes + 3, nr_bytes - 3);
-    }
-    return NULL;
-}
-
-struct pcejson_token *
-pcejson_token_new(uint32_t type)
-{
-    struct pcejson_token *token = (struct pcejson_token*) pc_alloc(
-            sizeof(struct pcejson_token));
-    if (!token) {
-        pcinst_set_error(PURC_ERROR_OUT_OF_MEMORY);
-        goto out;
-    }
-    token->type = type;
-
-out:
-    return token;
-}
-
-void
-pcejson_token_destroy(struct pcejson_token *token)
-{
-    if (token) {
-        if (token->node) {
-            pcvcm_node_destroy(token->node);
-        }
-        pc_free(token);
-    }
-}
-
-void
-pcejson_token_close(struct pcejson_token *token)
-{
-    if (token) {
-        if (token->node) {
-            pcvcm_node_set_closed(token->node, true);
-        }
-    }
-}
-
-bool
-pcejson_token_is_closed(struct pcejson_token *token)
-{
-    return (token && token->node) ? pcvcm_node_is_closed(token->node) : false;
-}
-
-struct pcejson_token_stack *
-pcejson_token_stack_new()
-{
-    struct pcejson_token_stack *stack = (struct pcejson_token_stack*)pc_alloc(
-            sizeof(struct pcejson_token_stack));
-    if (!stack) {
-        pcinst_set_error(PURC_ERROR_OUT_OF_MEMORY);
-        goto out;
-    }
-
-    stack->stack = pcutils_stack_new(0);
-    if (!stack->stack) {
-        pcinst_set_error(PURC_ERROR_OUT_OF_MEMORY);
-        goto failed;
-=======
 #define PRINT_STATE(state_name)                                             \
     if (parser->enable_log) {                                               \
         size_t len;                                                         \
@@ -152,9 +64,430 @@
             "|stack_top=%c|stack_size=%ld|vcm_node=%s\n",                   \
             curr_state_name, character, character,                          \
             ejson_stack_is_empty(), (char)ejson_stack_top(),                \
-            (long int)ejson_stack_size(), s);                                         \
+            (long int)ejson_stack_size(), s);                               \
         free(s); \
->>>>>>> 9a5c5ed8
+    }
+
+#define SET_ERR(err)    do {                                                \
+    if (parser->curr_uc) {                                                  \
+        char buf[ERROR_BUF_SIZE+1];                                         \
+        snprintf(buf, ERROR_BUF_SIZE,                                       \
+                "line=%d, column=%d, character=%c",                         \
+                parser->curr_uc->line,                                      \
+                parser->curr_uc->column,                                    \
+                parser->curr_uc->character);                                \
+        if (parser->enable_log) {                                           \
+            PC_DEBUG( "%s:%d|%s|%s\n", __FILE__, __LINE__, #err, buf);      \
+        }                                                                   \
+    }                                                                       \
+    tkz_set_error_info(parser->curr_uc, err);                               \
+} while (0)
+
+#define ejson_stack_is_empty()  pcutils_stack_is_empty(parser->ejson_stack)
+#define ejson_stack_top()  pcutils_stack_top(parser->ejson_stack)
+#define ejson_stack_pop()  pcutils_stack_pop(parser->ejson_stack)
+#define ejson_stack_push(c) pcutils_stack_push(parser->ejson_stack, c)
+#define ejson_stack_size() pcutils_stack_size(parser->ejson_stack)
+#define ejson_stack_reset() pcutils_stack_clear(parser->ejson_stack)
+
+#define vcm_stack_is_empty() pcvcm_stack_is_empty(parser->vcm_stack)
+#define vcm_stack_push(c) pcvcm_stack_push(parser->vcm_stack, c)
+#define vcm_stack_pop() pcvcm_stack_pop(parser->vcm_stack)
+#define vcm_stack_parent() pcvcm_stack_bottommost(parser->vcm_stack)
+
+#define BEGIN_STATE(state_name)                                             \
+    case state_name:                                                        \
+    {                                                                       \
+        const char *curr_state_name = ""#state_name;                        \
+        int curr_state = state_name;                                        \
+        UNUSED_PARAM(curr_state_name);                                      \
+        UNUSED_PARAM(curr_state);                                           \
+        PRINT_STATE(curr_state);
+
+#define END_STATE()                                                         \
+        break;                                                              \
+    }
+
+#define ADVANCE_TO(new_state)                                               \
+    do {                                                                    \
+        parser->state = new_state;                                          \
+        goto next_input;                                                    \
+    } while (false)
+
+#define RECONSUME_IN(new_state)                                             \
+    do {                                                                    \
+        parser->state = new_state;                                          \
+        goto next_state;                                                    \
+    } while (false)
+
+#define SET_RETURN_STATE(new_state)                                         \
+    do {                                                                    \
+        parser->return_state = new_state;                                   \
+    } while (false)
+
+#define RETURN_AND_STOP_PARSE()                                             \
+    do {                                                                    \
+        return -1;                                                          \
+    } while (false)
+
+#define RESET_TEMP_BUFFER()                                                 \
+    do {                                                                    \
+        tkz_buffer_reset(parser->temp_buffer);                              \
+    } while (false)
+
+#define APPEND_TO_TEMP_BUFFER(c)                                            \
+    do {                                                                    \
+        tkz_buffer_append(parser->temp_buffer, c);                          \
+    } while (false)
+
+#define APPEND_BYTES_TO_TEMP_BUFFER(bytes, nr_bytes)                        \
+    do {                                                                    \
+        tkz_buffer_append_bytes(parser->temp_buffer, bytes, nr_bytes);      \
+    } while (false)
+
+#define APPEND_BUFFER_TO_TEMP_BUFFER(buffer)                                \
+    do {                                                                    \
+        tkz_buffer_append_another(parser->temp_buffer, buffer);             \
+    } while (false)
+
+#define IS_TEMP_BUFFER_EMPTY()                                              \
+        tkz_buffer_is_empty(parser->temp_buffer)
+
+#define RESET_STRING_BUFFER()                                               \
+    do {                                                                    \
+        tkz_buffer_reset(parser->string_buffer);                            \
+    } while (false)
+
+#define APPEND_TO_STRING_BUFFER(uc)                                         \
+    do {                                                                    \
+        tkz_buffer_append(parser->string_buffer, uc);                       \
+    } while (false)
+
+#define RESET_QUOTED_COUNTER()                                              \
+    do {                                                                    \
+        parser->nr_quoted = 0;                                              \
+    } while (false)
+
+#define UPDATE_VCM_NODE(node)                                               \
+    do {                                                                    \
+        if (node) {                                                         \
+            parser->vcm_node = node;                                        \
+        }                                                                   \
+    } while (false)
+
+#define RESET_VCM_NODE()                                                    \
+    do {                                                                    \
+        parser->vcm_node = NULL;                                            \
+    } while (false)
+
+#define RESTORE_VCM_NODE()                                                  \
+    do {                                                                    \
+        if (!parser->vcm_node) {                                            \
+            parser->vcm_node = pcvcm_stack_pop(parser->vcm_stack);          \
+        }                                                                   \
+    } while (false)
+
+#define APPEND_CHILD(parent, child)                                         \
+    do {                                                                    \
+        if (parent && child) {                                              \
+            pctree_node_append_child((struct pctree_node*)parent,           \
+                (struct pctree_node*)child);                                \
+        }                                                                   \
+    } while (false)
+
+#define APPEND_AS_VCM_CHILD(node)                                           \
+    do {                                                                    \
+        if (parser->vcm_node) {                                             \
+            pctree_node_append_child((struct pctree_node*)parser->vcm_node, \
+                (struct pctree_node*)node);                                 \
+        }                                                                   \
+        else {                                                              \
+            parser->vcm_node = node;                                        \
+        }                                                                   \
+    } while (false)
+
+#define POP_AS_VCM_PARENT_AND_UPDATE_VCM()                                  \
+    do {                                                                    \
+        struct pcvcm_node* parent = pcvcm_stack_pop(parser->vcm_stack);     \
+        if (parent && pcvcm_node_is_closed(parent)) {                       \
+            struct pcvcm_node* gp = pcvcm_stack_pop(parser->vcm_stack);     \
+            APPEND_CHILD(gp, parent);                                       \
+            parent = gp;                                                    \
+        }                                                                   \
+        struct pcvcm_node* child = parser->vcm_node;                        \
+        APPEND_CHILD(parent, child);                                        \
+        UPDATE_VCM_NODE(parent);                                            \
+    } while (false)
+
+enum tokenizer_state {
+    FIRST_STATE = 0,
+
+    TKZ_STATE_EJSON_DATA = FIRST_STATE,
+    TKZ_STATE_EJSON_FINISHED,
+    TKZ_STATE_EJSON_CONTROL,
+    TKZ_STATE_EJSON_LEFT_BRACE,
+    TKZ_STATE_EJSON_RIGHT_BRACE,
+    TKZ_STATE_EJSON_LEFT_BRACKET,
+    TKZ_STATE_EJSON_RIGHT_BRACKET,
+    TKZ_STATE_EJSON_LEFT_PARENTHESIS,
+    TKZ_STATE_EJSON_RIGHT_PARENTHESIS,
+    TKZ_STATE_EJSON_DOLLAR,
+    TKZ_STATE_EJSON_AFTER_VALUE,
+    TKZ_STATE_EJSON_BEFORE_NAME,
+    TKZ_STATE_EJSON_AFTER_NAME,
+    TKZ_STATE_EJSON_NAME_UNQUOTED,
+    TKZ_STATE_EJSON_NAME_SINGLE_QUOTED,
+    TKZ_STATE_EJSON_NAME_DOUBLE_QUOTED,
+    TKZ_STATE_EJSON_VALUE_SINGLE_QUOTED,
+    TKZ_STATE_EJSON_VALUE_DOUBLE_QUOTED,
+    TKZ_STATE_EJSON_AFTER_VALUE_DOUBLE_QUOTED,
+    TKZ_STATE_EJSON_VALUE_TWO_DOUBLE_QUOTED,
+    TKZ_STATE_EJSON_VALUE_THREE_DOUBLE_QUOTED,
+    TKZ_STATE_EJSON_KEYWORD,
+    TKZ_STATE_EJSON_AFTER_KEYWORD,
+    TKZ_STATE_EJSON_BYTE_SEQUENCE,
+    TKZ_STATE_EJSON_AFTER_BYTE_SEQUENCE,
+    TKZ_STATE_EJSON_HEX_BYTE_SEQUENCE,
+    TKZ_STATE_EJSON_BINARY_BYTE_SEQUENCE,
+    TKZ_STATE_EJSON_BASE64_BYTE_SEQUENCE,
+    TKZ_STATE_EJSON_VALUE_NUMBER,
+    TKZ_STATE_EJSON_AFTER_VALUE_NUMBER,
+    TKZ_STATE_EJSON_VALUE_NUMBER_INTEGER,
+    TKZ_STATE_EJSON_VALUE_NUMBER_FRACTION,
+    TKZ_STATE_EJSON_VALUE_NUMBER_EXPONENT,
+    TKZ_STATE_EJSON_VALUE_NUMBER_EXPONENT_INTEGER,
+    TKZ_STATE_EJSON_VALUE_NUMBER_SUFFIX_INTEGER,
+    TKZ_STATE_EJSON_VALUE_NUMBER_HEX,
+    TKZ_STATE_EJSON_VALUE_NUMBER_HEX_SUFFIX,
+    TKZ_STATE_EJSON_AFTER_VALUE_NUMBER_HEX,
+    TKZ_STATE_EJSON_VALUE_NUMBER_INFINITY,
+    TKZ_STATE_EJSON_VALUE_NAN,
+    TKZ_STATE_EJSON_STRING_ESCAPE,
+    TKZ_STATE_EJSON_STRING_ESCAPE_FOUR_HEXADECIMAL_DIGITS,
+    TKZ_STATE_EJSON_JSONEE_VARIABLE,
+    TKZ_STATE_EJSON_JSONEE_FULL_STOP_SIGN,
+    TKZ_STATE_EJSON_JSONEE_KEYWORD,
+    TKZ_STATE_EJSON_JSONEE_STRING,
+    TKZ_STATE_EJSON_AFTER_JSONEE_STRING,
+    TKZ_STATE_EJSON_AMPERSAND,
+    TKZ_STATE_EJSON_OR_SIGN,
+    TKZ_STATE_EJSON_SEMICOLON,
+    TKZ_STATE_EJSON_CJSONEE_FINISHED,
+
+    LAST_STATE = TKZ_STATE_EJSON_CJSONEE_FINISHED,
+};
+
+#define print_uc_list(uc_list, tag)                                         \
+    do {                                                                    \
+        PC_DEBUG( "begin print %s list\n|", tag);                           \
+        struct list_head *p, *n;                                            \
+        list_for_each_safe(p, n, uc_list) {                                 \
+            struct tkz_uc *puc = list_entry(p, struct tkz_uc, list);        \
+            PC_DEBUG( "%c", puc->character);                                \
+        }                                                                   \
+        PC_DEBUG( "|\nend print %s list\n", tag);                           \
+    } while(0)
+
+#define PRINT_CONSUMED_LIST(wrap)    \
+        print_uc_list(&wrap->consumed_list, "consumed")
+
+#define PRINT_RECONSUM_LIST(wrap)    \
+        print_uc_list(&wrap->reconsume_list, "reconsume")
+
+struct pcejson {
+    int state;
+    int return_state;
+    uint32_t depth;
+    uint32_t max_depth;
+    uint32_t flags;
+
+    struct tkz_uc* curr_uc;
+    struct tkz_reader* tkz_reader;
+    struct tkz_buffer* temp_buffer;
+    struct tkz_buffer* string_buffer;
+    struct pcvcm_node* vcm_node;
+    struct pcvcm_stack* vcm_stack;
+    struct pcutils_stack* ejson_stack;
+    struct tkz_sbst* sbst;
+    uint32_t prev_separator;
+    uint32_t nr_quoted;
+    bool enable_log;
+};
+
+#define EJSON_MAX_DEPTH         32
+#define EJSON_MIN_BUFFER_SIZE   128
+#define EJSON_MAX_BUFFER_SIZE   1024 * 1024 * 1024
+#define EJSON_END_OF_FILE       0
+#define PURC_ENVV_EJSON_LOG_ENABLE  "PURC_EJSON_LOG_ENABLE"
+
+struct pcejson *pcejson_create(uint32_t depth, uint32_t flags)
+{
+    struct pcejson* parser = (struct pcejson*) pc_alloc(
+            sizeof(struct pcejson));
+    if (!parser) {
+        pcinst_set_error(PURC_ERROR_OUT_OF_MEMORY);
+        return NULL;
+    }
+    parser->state = 0;
+    parser->max_depth = depth;
+    parser->depth = 0;
+    parser->flags = flags;
+
+    parser->curr_uc = NULL;
+    parser->tkz_reader = tkz_reader_new();
+    parser->temp_buffer = tkz_buffer_new();
+    parser->string_buffer = tkz_buffer_new();
+    parser->vcm_stack = pcvcm_stack_new();
+    parser->ejson_stack = pcutils_stack_new(0);
+    parser->prev_separator = 0;
+    parser->nr_quoted = 0;
+
+    const char *env_value = getenv(PURC_ENVV_EJSON_LOG_ENABLE);
+    parser->enable_log = ((env_value != NULL) &&
+            (*env_value == '1' || pcutils_strcasecmp(env_value, "true") == 0));
+
+    return parser;
+}
+
+void pcejson_destroy(struct pcejson *parser)
+{
+    if (parser) {
+        tkz_reader_destroy(parser->tkz_reader);
+        tkz_buffer_destroy(parser->temp_buffer);
+        tkz_buffer_destroy(parser->string_buffer);
+        struct pcvcm_node* n = parser->vcm_node;
+        parser->vcm_node = NULL;
+        while (!pcvcm_stack_is_empty(parser->vcm_stack)) {
+            struct pcvcm_node* node = pcvcm_stack_pop(parser->vcm_stack);
+            pctree_node_append_child(
+                    (struct pctree_node*)node, (struct pctree_node*)n);
+            n = node;
+        }
+        pcvcm_node_destroy(n);
+        pcvcm_stack_destroy(parser->vcm_stack);
+        pcutils_stack_destroy(parser->ejson_stack);
+        tkz_sbst_destroy(parser->sbst);
+        pc_free(parser);
+    }
+}
+
+void pcejson_reset(struct pcejson *parser, uint32_t depth, uint32_t flags)
+{
+    parser->state = 0;
+    parser->max_depth = depth;
+    parser->depth = 0;
+    parser->flags = flags;
+
+    tkz_reader_destroy(parser->tkz_reader);
+    parser->tkz_reader = tkz_reader_new();
+
+    tkz_buffer_reset(parser->temp_buffer);
+    tkz_buffer_reset(parser->string_buffer);
+
+    struct pcvcm_node* n = parser->vcm_node;
+    parser->vcm_node = NULL;
+    while (!pcvcm_stack_is_empty(parser->vcm_stack)) {
+        struct pcvcm_node *node = pcvcm_stack_pop(parser->vcm_stack);
+        pctree_node_append_child(
+                (struct pctree_node *)node, (struct pctree_node *)n);
+        n = node;
+    }
+    pcvcm_node_destroy(n);
+    pcvcm_stack_destroy(parser->vcm_stack);
+    parser->vcm_stack = pcvcm_stack_new();
+    pcutils_stack_destroy(parser->ejson_stack);
+    parser->ejson_stack = pcutils_stack_new(0);
+    parser->prev_separator = 0;
+    parser->nr_quoted = 0;
+}
+
+static inline UNUSED_FUNCTION
+bool pcejson_inc_depth (struct pcejson* parser)
+{
+    parser->depth++;
+    return parser->depth <= parser->max_depth;
+}
+
+void pcejson_dec_depth (struct pcejson* parser)
+{
+    if (parser->depth > 0) {
+        parser->depth--;
+    }
+}
+
+struct pcvcm_node *
+create_byte_sequenct(struct tkz_buffer *buffer)
+{
+    size_t nr_bytes = tkz_buffer_get_size_in_bytes(buffer);
+    const char *bytes = tkz_buffer_get_bytes(buffer);
+    if (bytes[1] == 'x') {
+        return pcvcm_node_new_byte_sequence_from_bx(bytes + 2, nr_bytes - 2);
+    }
+    else if (bytes[1] == 'b') {
+        return pcvcm_node_new_byte_sequence_from_bb(bytes + 2, nr_bytes - 2);
+    }
+    else if (bytes[1] == '6') {
+        return pcvcm_node_new_byte_sequence_from_b64(bytes + 3, nr_bytes - 3);
+    }
+    return NULL;
+}
+
+struct pcejson_token *
+pcejson_token_new(uint32_t type)
+{
+    struct pcejson_token *token = (struct pcejson_token*) pc_alloc(
+            sizeof(struct pcejson_token));
+    if (!token) {
+        pcinst_set_error(PURC_ERROR_OUT_OF_MEMORY);
+        goto out;
+    }
+    token->type = type;
+
+out:
+    return token;
+}
+
+void
+pcejson_token_destroy(struct pcejson_token *token)
+{
+    if (token) {
+        if (token->node) {
+            pcvcm_node_destroy(token->node);
+        }
+        pc_free(token);
+    }
+}
+
+void
+pcejson_token_close(struct pcejson_token *token)
+{
+    if (token) {
+        if (token->node) {
+            pcvcm_node_set_closed(token->node, true);
+        }
+    }
+}
+
+bool
+pcejson_token_is_closed(struct pcejson_token *token)
+{
+    return (token && token->node) ? pcvcm_node_is_closed(token->node) : false;
+}
+
+struct pcejson_token_stack *
+pcejson_token_stack_new()
+{
+    struct pcejson_token_stack *stack = (struct pcejson_token_stack*)pc_alloc(
+            sizeof(struct pcejson_token_stack));
+    if (!stack) {
+        pcinst_set_error(PURC_ERROR_OUT_OF_MEMORY);
+        goto out;
+    }
+
+    stack->stack = pcutils_stack_new(0);
+    if (!stack->stack) {
+        pcinst_set_error(PURC_ERROR_OUT_OF_MEMORY);
+        goto failed;
     }
 
     goto out;
