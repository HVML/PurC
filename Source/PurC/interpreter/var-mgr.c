--- conflicted
+++ resolved
@@ -126,12 +126,9 @@
 static purc_variant_t
 _find_doc_buildin_var(purc_vdom_t vdom, const char* name)
 {
-<<<<<<< HEAD
-    if (!doc|| !name) {
-        PC_ASSERT(0); // FIXME: still recoverable???
-=======
-    if (!vdom || !name) {
->>>>>>> 47fbd662
+    PC_ASSERT(name);
+    if (!vdom) {
+        purc_set_error_exinfo(PCVARIANT_ERROR_NOT_FOUND, "name:%s", name);
         return PURC_VARIANT_INVALID;
     }
 
