/**
 * @file undefined.c
 * @author Xu Xiaohong
 * @date 2021/12/06
 * @brief
 *
 * Copyright (C) 2021 FMSoft <https://www.fmsoft.cn>
 *
 * This file is a part of PurC (short for Purring Cat), an HVML interpreter.
 * 
 * This program is free software: you can redistribute it and/or modify
 * it under the terms of the GNU Lesser General Public License as published by
 * the Free Software Foundation, either version 3 of the License, or
 * (at your option) any later version.
 *
 * This program is distributed in the hope that it will be useful,
 * but WITHOUT ANY WARRANTY; without even the implied warranty of
 * MERCHANTABILITY or FITNESS FOR A PARTICULAR PURPOSE.  See the
 * GNU Lesser General Public License for more details.
 *
 * You should have received a copy of the GNU Lesser General Public License
 * along with this program.  If not, see <https://www.gnu.org/licenses/>.
 *
 */

#include "purc.h"

#include "internal.h"

#include "private/debug.h"
#include "private/runloop.h"

#include "ops.h"

#include <pthread.h>
#include <unistd.h>
#include <libgen.h>

#define TO_DEBUG 1

struct ctxt_for_undefined {
    struct pcvdom_node           *curr;
    purc_variant_t                href;
};

static void
ctxt_for_undefined_destroy(struct ctxt_for_undefined *ctxt)
{
    if (ctxt) {
        PURC_VARIANT_SAFE_CLEAR(ctxt->href);
        free(ctxt);
    }
}

static void
ctxt_destroy(void *ctxt)
{
    ctxt_for_undefined_destroy((struct ctxt_for_undefined*)ctxt);
}

static int
process_attr_href(struct pcintr_stack_frame *frame,
        struct pcvdom_element *element,
        purc_atom_t name, purc_variant_t val)
{
    struct ctxt_for_undefined *ctxt;
    ctxt = (struct ctxt_for_undefined*)frame->ctxt;
    if (ctxt->href != PURC_VARIANT_INVALID) {
        purc_set_error_with_info(PURC_ERROR_DUPLICATED,
                "vdom attribute '%s' for element <%s>",
                purc_atom_to_string(name), element->tag_name);
        return -1;
    }
    if (val == PURC_VARIANT_INVALID) {
        purc_set_error_with_info(PURC_ERROR_INVALID_VALUE,
                "vdom attribute '%s' for element <%s> undefined",
                purc_atom_to_string(name), element->tag_name);
        return -1;
    }
    ctxt->href = val;
    purc_variant_ref(val);

    return 0;
}

static int
attr_found(struct pcintr_stack_frame *frame,
        struct pcvdom_element *element,
        purc_atom_t name, purc_variant_t val,
        struct pcvdom_attr *attr,
        void *ud)
{
    UNUSED_PARAM(ud);

    PC_ASSERT(attr->op == PCHVML_ATTRIBUTE_OPERATOR);
    PC_ASSERT(attr->key);
    PC_ASSERT(purc_variant_is_string(val));
    const char *sv = purc_variant_get_string_const(val);
    PC_ASSERT(sv);

    int r = pcintr_util_set_attribute(frame->edom_element, attr->key, sv);
    PC_ASSERT(r == 0);

    if (name) {
        if (pchvml_keyword(PCHVML_KEYWORD_ENUM(HVML, HREF)) == name) {
            return process_attr_href(frame, element, name, val);
        }
        if (pchvml_keyword(PCHVML_KEYWORD_ENUM(HVML, TYPE)) == name) {
            return 0;
        }
        D("name: %s", purc_atom_to_string(name));
        PC_ASSERT(0);
        return -1;
    }

    return 0;
}

static void*
after_pushed(pcintr_stack_t stack, pcvdom_element_t pos)
{
    PC_ASSERT(stack && pos);
    PC_ASSERT(stack == purc_get_stack());
    switch (stack->mode) {
        case STACK_VDOM_BEFORE_HVML:
            PC_ASSERT(0);
            break;
        case STACK_VDOM_BEFORE_HEAD:
            stack->mode = STACK_VDOM_IN_BODY;
            break;
        case STACK_VDOM_IN_HEAD:
            break;
        case STACK_VDOM_AFTER_HEAD:
            stack->mode = STACK_VDOM_IN_BODY;
            break;
        case STACK_VDOM_IN_BODY:
            break;
        case STACK_VDOM_AFTER_BODY:
            PC_ASSERT(0);
            break;
        case STACK_VDOM_AFTER_HVML:
            PC_ASSERT(0);
            break;
        default:
            PC_ASSERT(0);
            break;
    }

    struct pcintr_stack_frame *frame;
    frame = pcintr_stack_get_bottom_frame(stack);
    PC_ASSERT(frame);

    struct ctxt_for_undefined *ctxt;
    ctxt = (struct ctxt_for_undefined*)calloc(1, sizeof(*ctxt));
    if (!ctxt) {
        purc_set_error(PURC_ERROR_OUT_OF_MEMORY);
        return NULL;
    }

    frame->ctxt = ctxt;
    frame->ctxt_destroy = ctxt_destroy;

    frame->pos = pos; // ATTENTION!!

    struct pcvdom_element *element = frame->pos;
    PC_ASSERT(element);

    PC_ASSERT(frame->edom_element);
    pcdom_element_t *child;
<<<<<<< HEAD
    child = pcintr_util_insert_element(frame->edom_element,
=======
    child = pcintr_util_append_element(frame->edom_element,
>>>>>>> 8e3ed5ef
            frame->pos->tag_name);
    PC_ASSERT(child);
    frame->edom_element = child;

    int r;
    r = pcintr_vdom_walk_attrs(frame, element, NULL, attr_found);
<<<<<<< HEAD
    if (r)
        return NULL;

    r = pcintr_element_eval_vcm_content(frame, element);
=======
>>>>>>> 8e3ed5ef
    if (r)
        return NULL;

#if 1
    // FIXME
    // base tag, set base uri
    if (strcmp(element->tag_name, "base") == 0) {
        purc_variant_t href;
        href = ctxt->href;
        if (href != PURC_VARIANT_INVALID && purc_variant_is_string(href)) {
            const char* base_url = purc_variant_get_string_const(href);
            fprintf(stderr, "base_url: [%s]\n", base_url);
            pcintr_set_base_uri(stack, base_url);
        }
    }
#endif

    purc_variant_t with = frame->ctnt_var;
    if (with != PURC_VARIANT_INVALID) {
        // FIXME: unify
        PC_ASSERT(purc_variant_is_type(with, PURC_VARIANT_TYPE_ULONGINT));
        bool ok;
        uint64_t u64;
        ok = purc_variant_cast_to_ulongint(with, &u64, false);
        PC_ASSERT(ok);
        struct pcvcm_node *vcm_content;
        vcm_content = (struct pcvcm_node*)u64;
        PC_ASSERT(vcm_content);

        purc_variant_t v = pcvcm_eval(vcm_content, stack);
        PC_ASSERT(v != PURC_VARIANT_INVALID);
        if (purc_variant_is_string(v)) {
            const char *sv = purc_variant_get_string_const(v);
            int r = pcintr_util_set_child(frame->edom_element, "%s", sv);
            PC_ASSERT(r == 0);
        }
        else {
            char *sv;
            int r;
            r = purc_variant_stringify_alloc(&sv, v);
            PC_ASSERT(r >= 0 && sv);
            r = pcintr_util_set_child(frame->edom_element, "%s", sv);
            PC_ASSERT(r == 0);
            free(sv);
        }
        purc_variant_unref(v);
    }

    purc_clr_error();

    return ctxt;
}

static bool
on_popping(pcintr_stack_t stack, void* ud)
{
    PC_ASSERT(stack);
    PC_ASSERT(stack == purc_get_stack());

    struct pcintr_stack_frame *frame;
    frame = pcintr_stack_get_bottom_frame(stack);
    PC_ASSERT(frame);
    PC_ASSERT(ud == frame->ctxt);

    struct pcvdom_element *element = frame->pos;
    PC_ASSERT(element);

    struct ctxt_for_undefined *ctxt;
    ctxt = (struct ctxt_for_undefined*)frame->ctxt;
    if (ctxt) {
        ctxt_for_undefined_destroy(ctxt);
        frame->ctxt = NULL;
    }

    return true;
}

static void
on_element(pcintr_coroutine_t co, struct pcintr_stack_frame *frame,
        struct pcvdom_element *element)
{
    UNUSED_PARAM(co);
    UNUSED_PARAM(frame);
    UNUSED_PARAM(element);
}

static void
on_content(pcintr_coroutine_t co, struct pcintr_stack_frame *frame,
        struct pcvdom_content *content)
{
    UNUSED_PARAM(co);
    UNUSED_PARAM(frame);
    PC_ASSERT(content);
<<<<<<< HEAD
    char *text = content->text;
    int r;
    r = pcintr_util_add_child(frame->edom_element, "%s", text);
    PC_ASSERT(r == 0);
=======
    // int r;
    struct pcvcm_node *vcm = content->vcm;
    if (!vcm)
        return;

    pcintr_stack_t stack = purc_get_stack();
    purc_variant_t v = pcvcm_eval(vcm, stack);
    PC_ASSERT(v != PURC_VARIANT_INVALID);
    purc_clr_error();

    if (purc_variant_is_string(v)) {
        const char *text = purc_variant_get_string_const(v);
        pcdom_text_t *content;
        content = pcintr_util_append_content(frame->edom_element, text);
        PC_ASSERT(content);
        purc_variant_unref(v);
    }
    else {
        char *sv;
        int r;
        r = purc_variant_stringify_alloc(&sv, v);
        PC_ASSERT(r >= 0 && sv);
        r = pcintr_util_add_child(frame->edom_element, "%s", sv);
        PC_ASSERT(r == 0);
        free(sv);
        purc_variant_unref(v);
    }
>>>>>>> 8e3ed5ef
}

static void
on_comment(pcintr_coroutine_t co, struct pcintr_stack_frame *frame,
        struct pcvdom_comment *comment)
{
    UNUSED_PARAM(co);
    UNUSED_PARAM(frame);
    PC_ASSERT(comment);
}

static pcvdom_element_t
select_child(pcintr_stack_t stack, void* ud)
{
                PC_ASSERT(stack->except == 0);
    PC_ASSERT(stack);
    PC_ASSERT(stack == purc_get_stack());

    pcintr_coroutine_t co = &stack->co;
    struct pcintr_stack_frame *frame;
    frame = pcintr_stack_get_bottom_frame(stack);
    PC_ASSERT(ud == frame->ctxt);

    struct ctxt_for_undefined *ctxt;
    ctxt = (struct ctxt_for_undefined*)frame->ctxt;

    struct pcvdom_node *curr;

again:
    curr = ctxt->curr;

    if (curr == NULL) {
        struct pcvdom_element *element = frame->pos;
        struct pcvdom_node *node = &element->node;
        node = pcvdom_node_first_child(node);
        curr = node;
    }
    else {
        curr = pcvdom_node_next_sibling(curr);
        purc_clr_error();
    }

    ctxt->curr = curr;

    if (curr == NULL) {
        purc_clr_error();
        return NULL;
    }

    switch (curr->type) {
        case PCVDOM_NODE_DOCUMENT:
            PC_ASSERT(0); // Not implemented yet
            break;
        case PCVDOM_NODE_ELEMENT:
            {
                pcvdom_element_t element = PCVDOM_ELEMENT_FROM_NODE(curr);
                on_element(co, frame, element);
                PC_ASSERT(stack->except == 0);
                return element;
            }
        case PCVDOM_NODE_CONTENT:
            on_content(co, frame, PCVDOM_CONTENT_FROM_NODE(curr));
                PC_ASSERT(stack->except == 0);
            goto again;
        case PCVDOM_NODE_COMMENT:
            on_comment(co, frame, PCVDOM_COMMENT_FROM_NODE(curr));
                PC_ASSERT(stack->except == 0);
            goto again;
        default:
            PC_ASSERT(0); // Not implemented yet
    }

    PC_ASSERT(0);
    return NULL; // NOTE: never reached here!!!
}

static struct pcintr_element_ops
ops = {
    .after_pushed       = after_pushed,
    .on_popping         = on_popping,
    .rerun              = NULL,
    .select_child       = select_child,
};

struct pcintr_element_ops* pcintr_get_undefined_ops(void)
{
    return &ops;
}
<|MERGE_RESOLUTION|>--- conflicted
+++ resolved
@@ -167,24 +167,13 @@
 
     PC_ASSERT(frame->edom_element);
     pcdom_element_t *child;
-<<<<<<< HEAD
-    child = pcintr_util_insert_element(frame->edom_element,
-=======
     child = pcintr_util_append_element(frame->edom_element,
->>>>>>> 8e3ed5ef
             frame->pos->tag_name);
     PC_ASSERT(child);
     frame->edom_element = child;
 
     int r;
     r = pcintr_vdom_walk_attrs(frame, element, NULL, attr_found);
-<<<<<<< HEAD
-    if (r)
-        return NULL;
-
-    r = pcintr_element_eval_vcm_content(frame, element);
-=======
->>>>>>> 8e3ed5ef
     if (r)
         return NULL;
 
@@ -278,12 +267,6 @@
     UNUSED_PARAM(co);
     UNUSED_PARAM(frame);
     PC_ASSERT(content);
-<<<<<<< HEAD
-    char *text = content->text;
-    int r;
-    r = pcintr_util_add_child(frame->edom_element, "%s", text);
-    PC_ASSERT(r == 0);
-=======
     // int r;
     struct pcvcm_node *vcm = content->vcm;
     if (!vcm)
@@ -311,7 +294,6 @@
         free(sv);
         purc_variant_unref(v);
     }
->>>>>>> 8e3ed5ef
 }
 
 static void
