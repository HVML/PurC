/*
 * @file timer.cpp
 * @author XueShuming
 * @date 2021/12/20
 * @brief The C api for timer.
 *
 * Copyright (C) 2021 FMSoft <https://www.fmsoft.cn>
 *
 * This file is a part of PurC (short for Purring Cat), an HVML interpreter.
 *
 * This program is free software: you can redistribute it and/or modify
 * it under the terms of the GNU Lesser General Public License as published by
 * the Free Software Foundation, either version 3 of the License, or
 * (at your option) any later version.
 *
 * This program is distributed in the hope that it will be useful,
 * but WITHOUT ANY WARRANTY; without even the implied warranty of
 * MERCHANTABILITY or FITNESS FOR A PARTICULAR PURPOSE.  See the
 * GNU Lesser General Public License for more details.
 *
 * You should have received a copy of the GNU Lesser General Public License
 * along with this program.  If not, see <https://www.gnu.org/licenses/>.
 */

#include "purc.h"

#include "config.h"

#include "internal.h"

#include "private/errors.h"
#include "private/timer.h"
#include "private/interpreter.h"
#include "private/runloop.h"

#include <wtf/RunLoop.h>
#include <wtf/Seconds.h>

#include <stdlib.h>
#include <string.h>


#define TO_DEBUG 1

class PurcTimer : public WTF::RunLoop::TimerBase {
    public:
        PurcTimer(const char* id, void* ctxt, pcintr_timer_fire_func func,
                RunLoop& runLoop)
            : TimerBase(runLoop)
            , m_id(NULL)
            , m_ctxt(ctxt)
            , m_func(func)
        {
            m_id = strdup(id);
        }

        ~PurcTimer()
        {
            if (m_id) {
                free(m_id);
            }
        }

        void setInterval(uint32_t interval) { m_interval = interval; }
        uint32_t getInterval() { return m_interval; }

        void setAttach(void* attach) { m_attach = attach; }
        void* getAttach(void) { return m_attach; }
    private:
        void fired() final { m_func(m_id, m_ctxt); }

    private:
        char* m_id;
        void* m_ctxt;
        pcintr_timer_fire_func m_func;

        uint32_t m_interval;
        void* m_attach;
};

pcintr_timer_t
pcintr_timer_create(const char* id, void* ctxt, pcintr_timer_fire_func func)
{
    PurcTimer* timer = new PurcTimer(id, ctxt, func, RunLoop::current());
    if (!timer) {
        purc_set_error(PURC_ERROR_OUT_OF_MEMORY);
        return NULL;
    }
    return timer;
}

void
pcintr_timer_set_interval(pcintr_timer_t timer, uint32_t interval)
{
    if (timer) {
        ((PurcTimer*)timer)->setInterval(interval);
    }
}

uint32_t
pcintr_timer_get_interval(pcintr_timer_t timer)
{
    if (timer) {
        return ((PurcTimer*)timer)->getInterval();
    }
    return 0;
}

void
pcintr_timer_start(pcintr_timer_t timer)
{
    if (timer) {
        PurcTimer* tm = (PurcTimer*)timer;
        return tm->startRepeating(
                WTF::Seconds::fromMilliseconds(tm->getInterval()));
    }
}

void
pcintr_timer_start_oneshot(pcintr_timer_t timer)
{
    if (timer) {
        PurcTimer* tm = (PurcTimer*)timer;
        return tm->startOneShot(
                WTF::Seconds::fromMilliseconds(tm->getInterval()));
    }
}

void
pcintr_timer_stop(pcintr_timer_t timer)
{
    if (timer) {
        return ((PurcTimer*)timer)->stop();
    }
}

void
pcintr_timer_destroy(pcintr_timer_t timer)
{
    if (timer) {
        PurcTimer* tm = (PurcTimer*)timer;
        delete tm;
    }
}

void
pcintr_timer_set_attach(pcintr_timer_t timer, void* attach)
{
    if (timer) {
        return ((PurcTimer*)timer)-> setAttach(attach);
    }
}

void*
pcintr_timer_get_attach(pcintr_timer_t timer)
{
    if (timer) {
        return ((PurcTimer*)timer)-> getAttach();
    }
    return NULL;
}

//  $TIMERS begin

#define TIMERS_STR_ID               "id"
#define TIMERS_STR_INTERVAL         "interval"
#define TIMERS_STR_ACTIVE           "active"
#define TIMERS_STR_YES              "yes"
#define TIMERS_STR_TIMERS           "TIMERS"
#define TIMERS_STR_EXPIRED          "expired"

struct pcintr_timers {
    purc_variant_t timers_var;
    struct pcvar_listener* grow_listener;
    struct pcvar_listener* shrink_listener;
    pcutils_map* timers_map; // id : pcintr_timer_t
};

static void* map_copy_val(const void* val)
{
    return (void*)val;
}

static void map_free_val(void* val)
{
    if (val) {
        pcintr_timer_destroy((pcintr_timer_t)val);
    }
}

void timer_fire_func(const char* id, void* ctxt)
{
    pcintr_stack_t stack = (pcintr_stack_t) ctxt;
    purc_variant_t type = purc_variant_make_string(TIMERS_STR_EXPIRED, false);
    purc_variant_t sub_type = purc_variant_make_string(id, false);

    pcintr_dispatch_message((pcintr_stack_t)ctxt,
            stack->vdom->timers->timers_var,
            type, sub_type, PURC_VARIANT_INVALID);

    purc_variant_unref(type);
    purc_variant_unref(sub_type);
}

bool
timer_listener_handler(purc_variant_t source, purc_atom_t msg_type,
        void* ctxt, size_t nr_args, purc_variant_t* argv);

static bool
is_euqal(purc_variant_t var, const char* comp)
{
    if (var && comp) {
        return (strcmp(purc_variant_get_string_const(var), comp) == 0);
    }
    return false;
}

pcintr_timer_t
find_timer(struct pcintr_timers* timers, const char* id)
{
    pcutils_map_entry* entry = pcutils_map_find(timers->timers_map, id);
    return entry ? (pcintr_timer_t) entry->val : NULL;
}

bool
add_timer(struct pcintr_timers* timers, const char* id, pcintr_timer_t timer)
{
    if (0 == pcutils_map_insert(timers->timers_map, id, timer)) {
        return true;
    }
    return false;
}

void
remove_timer(struct pcintr_timers* timers, const char* id)
{
<<<<<<< HEAD
    pcutils_map_erase(timers->timers_map, (void*)id);
}

static pcintr_timer_t
get_inner_timer(pcintr_stack_t stack, purc_variant_t timer_var)
{
    purc_variant_t id = purc_variant_object_get_by_ckey(timer_var, TIMERS_STR_ID);
=======
    purc_variant_t tm = purc_variant_object_get_by_ckey(timer_var,
            TIMERS_STR_HANDLE, true);
    pcintr_timer_t timer = variant_to_pointer(tm);
    if (timer) {
        return timer;
    }

    purc_variant_t id = purc_variant_object_get_by_ckey(timer_var,
            TIMERS_STR_ID, true);
>>>>>>> 8b11bde3
    if (!id) {
        purc_set_error(PURC_ERROR_INVALID_VALUE);
        return NULL;
    }

    const char* idstr = purc_variant_get_string_const(id);
    pcintr_timer_t timer = find_timer(stack->vdom->timers, idstr);
    if (timer) {
        return timer;
    }

    timer = pcintr_timer_create(idstr, stack, timer_fire_func);
    if (timer == NULL) {
        return NULL;
    }

    if (!add_timer(stack->vdom->timers, idstr, timer)) {
        pcintr_timer_destroy(timer);
        return NULL;
    }

    struct pcvar_listener* listener = purc_variant_register_post_listener(
            timer_var, pcvariant_atom_change, timer_listener_handler, stack);
    if (!listener) {
        remove_timer(stack->vdom->timers, idstr);
        return NULL;
    }
    pcintr_timer_set_attach(timer, listener);
    return timer;
}

static void
destroy_inner_timer(pcintr_stack_t stack, purc_variant_t timer_var)
{
<<<<<<< HEAD
    purc_variant_t id = purc_variant_object_get_by_ckey(timer_var, TIMERS_STR_ID);
    if (!id) {
        return;
    }

    const char* idstr = purc_variant_get_string_const(id);
    pcintr_timer_t timer = find_timer(stack->vdom->timers, idstr);
=======
    purc_variant_t tm = purc_variant_object_get_by_ckey(timer_var,
            TIMERS_STR_HANDLE, true);
    pcintr_timer_t timer = variant_to_pointer(tm);
>>>>>>> 8b11bde3
    if (timer) {
        struct pcvar_listener* listener =
            (struct pcvar_listener*)pcintr_timer_get_attach(timer);
        purc_variant_revoke_listener(timer_var, listener);
        remove_timer(stack->vdom->timers, idstr);
    }
}

bool
timer_listener_handler(purc_variant_t source, purc_atom_t msg_type,
        void* ctxt, size_t nr_args, purc_variant_t* argv)
{
    UNUSED_PARAM(nr_args);
    if (msg_type != pcvariant_atom_change) {
        return true;
    }
    pcintr_stack_t stack = (pcintr_stack_t) ctxt;
    pcintr_timer_t timer = get_inner_timer(stack, source);
    if (!timer) {
        return false;
    }

    // argv key-new, value-new, key-old, value-old
    if (is_euqal(argv[0], TIMERS_STR_INTERVAL)) {
        uint64_t ret = 0;
        purc_variant_cast_to_ulongint(argv[0], &ret, false);
        pcintr_timer_set_interval(timer, ret);
    }
    else if (is_euqal(argv[0], TIMERS_STR_ACTIVE)) {
        if (is_euqal(argv[1], TIMERS_STR_YES)) {
            pcintr_timer_start(timer);
        }
        else {
            pcintr_timer_stop(timer);
        }
    }
    return true;
}

bool
timers_listener_handler(purc_variant_t source, purc_atom_t msg_type,
        void* ctxt, size_t nr_args, purc_variant_t* argv)
{
    UNUSED_PARAM(source);
<<<<<<< HEAD
    UNUSED_PARAM(nr_args);
    pcintr_stack_t stack = (pcintr_stack_t) ctxt;
    if (msg_type == pcvariant_atom_grow) {
        purc_variant_t interval = purc_variant_object_get_by_ckey(argv[0],
                TIMERS_STR_INTERVAL);
        purc_variant_t active = purc_variant_object_get_by_ckey(argv[0],
                TIMERS_STR_ACTIVE);
        pcintr_timer_t timer = get_inner_timer(stack, argv[0]);
        if (!timer) {
            return false;
        }
        uint64_t ret = 0;
        purc_variant_cast_to_ulongint(interval, &ret, false);
        pcintr_timer_set_interval(timer, ret);
        if (is_euqal(active, TIMERS_STR_YES)) {
            pcintr_timer_start(timer);
        }
    }
    else if (msg_type == pcvariant_atom_shrink) {
        destroy_inner_timer(stack, argv[0]);
    }
    return true;
=======
    UNUSED_PARAM(msg_type);
    UNUSED_PARAM(ctxt);
    UNUSED_PARAM(nr_args);
    UNUSED_PARAM(argv);
    (void)destroy_inner_timer;
    return false;
    /// UNUSED_PARAM(source);
    /// purc_vdom_t dom = (purc_vdom_t) ctxt;
    /// if (msg_type == pcvariant_atom_grown) {
    ///     for (size_t i = 0; i < nr_args; i++) {
    ///         purc_variant_t interval = purc_variant_object_get_by_ckey(argv[i],
    ///                 TIMERS_STR_INTERVAL);
    ///         purc_variant_t active = purc_variant_object_get_by_ckey(argv[i],
    ///                 TIMERS_STR_ACTIVE);

    ///         pcintr_timer_t timer = get_inner_timer(dom, argv[i]);
    ///         if (!timer) {
    ///             return false;
    ///         }
    ///         uint64_t ret = 0;
    ///         purc_variant_cast_to_ulongint(interval, &ret, false);
    ///         pcintr_timer_set_interval(timer, ret);
    ///         if (is_euqal(active, TIMERS_STR_ON)) {
    ///             pcintr_timer_start(timer);
    ///         }
    ///         purc_variant_register_listener(argv[i], pcvariant_atom_timer,
    ///                 timer_listener_handler, ctxt);
    ///     }
    /// }
    /// else if (msg_type == pcvariant_atom_shrunk) {
    ///     for (size_t i = 0; i < nr_args; i++) {
    ///         purc_variant_revoke_listener(argv[i], pcvariant_atom_timer);
    ///         destroy_inner_timer(argv[1]);
    ///     }
    /// }
    /// return true;
>>>>>>> 8b11bde3
}

struct pcintr_timers*
pcintr_timers_init(pcintr_stack_t stack)
{
    purc_variant_t ret = purc_variant_make_set_by_ckey(0, TIMERS_STR_ID, NULL);
    if (!ret) {
        purc_set_error(PURC_ERROR_OUT_OF_MEMORY);
        return NULL;
    }

    if (!pcintr_bind_document_variable(stack->vdom, TIMERS_STR_TIMERS, ret)) {
        purc_variant_unref(ret);
        return NULL;
    }

<<<<<<< HEAD
    struct pcintr_timers* timers = (struct pcintr_timers*) calloc(1,
            sizeof(struct pcintr_timers));
    if (!timers) {
        purc_set_error(PURC_ERROR_OUT_OF_MEMORY);
        goto failure;
=======
    // regist listener
    /// bool regist = purc_variant_register_listener(ret, pcvariant_atom_timers,
    ///         timers_listener_handler, vdom);
    bool regist = false;
    if (!regist) {
        purc_variant_unref(ret);
        return false;
>>>>>>> 8b11bde3
    }

    timers->timers_var = ret;
    purc_variant_ref(ret);

    timers->timers_map = pcutils_map_create (copy_key_string, free_key_string,
                          map_copy_val, map_free_val, comp_key_string, false);
    if (!timers->timers_map) {
        purc_set_error(PURC_ERROR_OUT_OF_MEMORY);
        goto failure;
    }

    timers->grow_listener = purc_variant_register_post_listener(ret,
        pcvariant_atom_grow, timers_listener_handler, stack);
    if (!timers->grow_listener) {
        goto failure;
    }

    timers->shrink_listener = purc_variant_register_post_listener(ret,
        pcvariant_atom_shrink, timers_listener_handler, stack);
    if (!timers->shrink_listener) {
        goto failure;
    }

    purc_variant_unref(ret);
    return timers;

failure:
    if (timers)
        pcintr_timers_destroy(timers);
    pcintr_unbind_document_variable(stack->vdom, TIMERS_STR_TIMERS);
    purc_variant_unref(ret);
    return NULL;
}

void
pcintr_timers_destroy(struct pcintr_timers* timers)
{
    if (timers) {
        if (timers->grow_listener) {
            PC_ASSERT(timers->timers_var);
            purc_variant_revoke_listener(timers->timers_var,
                    timers->grow_listener);
            timers->grow_listener = NULL;
        }
        if (timers->shrink_listener) {
            PC_ASSERT(timers->timers_var);
            purc_variant_revoke_listener(timers->timers_var,
                    timers->shrink_listener);
            timers->shrink_listener = NULL;
        }

        // remove inner timer
        if (timers->timers_map) {
            pcutils_map_destroy(timers->timers_map);
            timers->timers_map = NULL;
        }

        PURC_VARIANT_SAFE_CLEAR(timers->timers_var);
        free(timers);
    }
}<|MERGE_RESOLUTION|>--- conflicted
+++ resolved
@@ -234,25 +234,14 @@
 void
 remove_timer(struct pcintr_timers* timers, const char* id)
 {
-<<<<<<< HEAD
     pcutils_map_erase(timers->timers_map, (void*)id);
 }
 
 static pcintr_timer_t
 get_inner_timer(pcintr_stack_t stack, purc_variant_t timer_var)
 {
-    purc_variant_t id = purc_variant_object_get_by_ckey(timer_var, TIMERS_STR_ID);
-=======
-    purc_variant_t tm = purc_variant_object_get_by_ckey(timer_var,
-            TIMERS_STR_HANDLE, true);
-    pcintr_timer_t timer = variant_to_pointer(tm);
-    if (timer) {
-        return timer;
-    }
-
-    purc_variant_t id = purc_variant_object_get_by_ckey(timer_var,
-            TIMERS_STR_ID, true);
->>>>>>> 8b11bde3
+    purc_variant_t id;
+    id = purc_variant_object_get_by_ckey(timer_var, TIMERS_STR_ID, false);
     if (!id) {
         purc_set_error(PURC_ERROR_INVALID_VALUE);
         return NULL;
@@ -287,19 +276,14 @@
 static void
 destroy_inner_timer(pcintr_stack_t stack, purc_variant_t timer_var)
 {
-<<<<<<< HEAD
-    purc_variant_t id = purc_variant_object_get_by_ckey(timer_var, TIMERS_STR_ID);
+    purc_variant_t id;
+    id = purc_variant_object_get_by_ckey(timer_var, TIMERS_STR_ID, false);
     if (!id) {
         return;
     }
 
     const char* idstr = purc_variant_get_string_const(id);
     pcintr_timer_t timer = find_timer(stack->vdom->timers, idstr);
-=======
-    purc_variant_t tm = purc_variant_object_get_by_ckey(timer_var,
-            TIMERS_STR_HANDLE, true);
-    pcintr_timer_t timer = variant_to_pointer(tm);
->>>>>>> 8b11bde3
     if (timer) {
         struct pcvar_listener* listener =
             (struct pcvar_listener*)pcintr_timer_get_attach(timer);
@@ -344,14 +328,13 @@
         void* ctxt, size_t nr_args, purc_variant_t* argv)
 {
     UNUSED_PARAM(source);
-<<<<<<< HEAD
     UNUSED_PARAM(nr_args);
     pcintr_stack_t stack = (pcintr_stack_t) ctxt;
     if (msg_type == pcvariant_atom_grow) {
         purc_variant_t interval = purc_variant_object_get_by_ckey(argv[0],
-                TIMERS_STR_INTERVAL);
+                TIMERS_STR_INTERVAL, false);
         purc_variant_t active = purc_variant_object_get_by_ckey(argv[0],
-                TIMERS_STR_ACTIVE);
+                TIMERS_STR_ACTIVE, false);
         pcintr_timer_t timer = get_inner_timer(stack, argv[0]);
         if (!timer) {
             return false;
@@ -367,44 +350,6 @@
         destroy_inner_timer(stack, argv[0]);
     }
     return true;
-=======
-    UNUSED_PARAM(msg_type);
-    UNUSED_PARAM(ctxt);
-    UNUSED_PARAM(nr_args);
-    UNUSED_PARAM(argv);
-    (void)destroy_inner_timer;
-    return false;
-    /// UNUSED_PARAM(source);
-    /// purc_vdom_t dom = (purc_vdom_t) ctxt;
-    /// if (msg_type == pcvariant_atom_grown) {
-    ///     for (size_t i = 0; i < nr_args; i++) {
-    ///         purc_variant_t interval = purc_variant_object_get_by_ckey(argv[i],
-    ///                 TIMERS_STR_INTERVAL);
-    ///         purc_variant_t active = purc_variant_object_get_by_ckey(argv[i],
-    ///                 TIMERS_STR_ACTIVE);
-
-    ///         pcintr_timer_t timer = get_inner_timer(dom, argv[i]);
-    ///         if (!timer) {
-    ///             return false;
-    ///         }
-    ///         uint64_t ret = 0;
-    ///         purc_variant_cast_to_ulongint(interval, &ret, false);
-    ///         pcintr_timer_set_interval(timer, ret);
-    ///         if (is_euqal(active, TIMERS_STR_ON)) {
-    ///             pcintr_timer_start(timer);
-    ///         }
-    ///         purc_variant_register_listener(argv[i], pcvariant_atom_timer,
-    ///                 timer_listener_handler, ctxt);
-    ///     }
-    /// }
-    /// else if (msg_type == pcvariant_atom_shrunk) {
-    ///     for (size_t i = 0; i < nr_args; i++) {
-    ///         purc_variant_revoke_listener(argv[i], pcvariant_atom_timer);
-    ///         destroy_inner_timer(argv[1]);
-    ///     }
-    /// }
-    /// return true;
->>>>>>> 8b11bde3
 }
 
 struct pcintr_timers*
@@ -421,21 +366,11 @@
         return NULL;
     }
 
-<<<<<<< HEAD
     struct pcintr_timers* timers = (struct pcintr_timers*) calloc(1,
             sizeof(struct pcintr_timers));
     if (!timers) {
         purc_set_error(PURC_ERROR_OUT_OF_MEMORY);
         goto failure;
-=======
-    // regist listener
-    /// bool regist = purc_variant_register_listener(ret, pcvariant_atom_timers,
-    ///         timers_listener_handler, vdom);
-    bool regist = false;
-    if (!regist) {
-        purc_variant_unref(ret);
-        return false;
->>>>>>> 8b11bde3
     }
 
     timers->timers_var = ret;
