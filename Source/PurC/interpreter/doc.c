/*
 * @file doc.c
 * @author Xu Xiaohong
 * @date 2021/11/17
 * @brief The implementation for DOC native variant
 *
 * Copyright (C) 2021 FMSoft <https://www.fmsoft.cn>
 *
 * This file is a part of PurC (short for Purring Cat), an HVML interpreter.
 *
 * This program is free software: you can redistribute it and/or modify
 * it under the terms of the GNU Lesser General Public License as published by
 * the Free Software Foundation, either version 3 of the License, or
 * (at your option) any later version.
 *
 * This program is distributed in the hope that it will be useful,
 * but WITHOUT ANY WARRANTY; without even the implied warranty of
 * MERCHANTABILITY or FITNESS FOR A PARTICULAR PURPOSE.  See the
 * GNU Lesser General Public License for more details.
 *
 * You should have received a copy of the GNU Lesser General Public License
 * along with this program.  If not, see <https://www.gnu.org/licenses/>.
 */

#include "element.h"

#include "internal.h"

#include "private/debug.h"
#include "private/errors.h"
#include "private/dom.h"
#include "private/avl.h"

#include "purc-variant.h"

struct dynamic_args {
    const char              *name;
    purc_dvariant_method     getter;
    purc_dvariant_method     setter;
};

static inline bool
set_object_by(purc_variant_t obj, struct dynamic_args *arg)
{
    purc_variant_t dynamic;
    dynamic = purc_variant_make_dynamic(arg->getter, arg->setter);
    if (dynamic == PURC_VARIANT_INVALID)
        return false;

    bool ok = purc_variant_object_set_by_static_ckey(obj, arg->name, dynamic);
    if (ok)
        return true;

    purc_variant_unref(dynamic);
    return false;
}

static inline purc_variant_t
make_object(size_t nr_args, struct dynamic_args *args)
{
    purc_variant_t obj;
    obj = purc_variant_make_object_by_static_ckey(0,
            NULL, PURC_VARIANT_INVALID);

    if (obj == PURC_VARIANT_INVALID)
        return PURC_VARIANT_INVALID;

    for (size_t i=0; i<nr_args; ++i) {
        struct dynamic_args *arg = args + i;
        if (!set_object_by(obj, arg)) {
            purc_variant_unref(obj);
            return false;
        }
    }

    return obj;
}

static inline purc_variant_t
doctype_default(struct pcdom_document *doc)
{
    const char *s = "html";

    pcdom_document_type_t *doc_type;
    doc_type = doc->doctype;
    if (doc_type) {
        const unsigned char *doctype;
        size_t len;
        doctype = pcdom_document_type_name(doc_type, &len);
        PC_ASSERT(doctype);
        PC_ASSERT(doctype[len]=='\0');
        s = (const char*)doctype;
    }

    // NOTE: we don't hold ownership
    return purc_variant_make_string_static(s, false);
}

static inline purc_variant_t
doctype_system(struct pcdom_document *doc)
{
    const char *s = "";

    pcdom_document_type_t *doc_type;
    doc_type = doc->doctype;
    if (doc_type) {
        const unsigned char *s_system;
        size_t len;
        s_system = pcdom_document_type_system_id(doc_type, &len);
        PC_ASSERT(s_system);
        PC_ASSERT(s_system[len]=='\0');
        s = (const char*)s_system;
    }

    // NOTE: we don't hold ownership
    return purc_variant_make_string_static(s, false);
}

static inline purc_variant_t
doctype_public(struct pcdom_document *doc)
{
    const char *s = "";

    pcdom_document_type_t *doc_type;
    doc_type = doc->doctype;
    if (doc_type) {
        const unsigned char *s_public;
        size_t len;
        s_public = pcdom_document_type_public_id(doc_type, &len);
        PC_ASSERT(s_public);
        PC_ASSERT(s_public[len]=='\0');
        s = (const char*)s_public;
    }

    // NOTE: we don't hold ownership
    return purc_variant_make_string_static(s, false);
}

static inline purc_variant_t
doctype_getter(purc_variant_t root, size_t nr_args, purc_variant_t * argv)
{
    PC_ASSERT(root != PURC_VARIANT_INVALID);

<<<<<<< HEAD
    purc_variant_t dom;
    dom = purc_variant_object_get_by_ckey(root, "__dom");
    PC_ASSERT(dom != PURC_VARIANT_INVALID);
    PC_ASSERT(!purc_variant_is_ulongint(dom));
=======
    purc_variant_t edom;
    edom = purc_variant_object_get_by_ckey(root, "__edom", false);
    PC_ASSERT(edom != PURC_VARIANT_INVALID);
    PC_ASSERT(!purc_variant_is_ulongint(edom));
>>>>>>> 2d592554
    uint64_t u64;
    bool ok;
    ok = purc_variant_cast_to_ulongint(dom, &u64, false);
    PC_ASSERT(ok && u64);
    struct pcdom_document *doc;
    doc = (struct pcdom_document*)u64;

    if (nr_args == 0) {
        if (argv != NULL) {
            pcinst_set_error(PURC_ERROR_ARGUMENT_MISSED);
            return PURC_VARIANT_INVALID;
        }
        return doctype_default(doc);
    }

    if (nr_args == 1) {
        if (argv == NULL || argv[0] == PURC_VARIANT_INVALID) {
            pcinst_set_error(PURC_ERROR_ARGUMENT_MISSED);
            return PURC_VARIANT_INVALID;
        }
        purc_variant_t v = argv[0];
        if (!purc_variant_is_string(v)) {
            pcinst_set_error(PURC_ERROR_ARGUMENT_MISSED);
            return PURC_VARIANT_INVALID;
        }
        const char *name = purc_variant_get_string_const(v);
        if (strcmp(name, "system") == 0) {
            return doctype_system(doc);
        }
        if (strcmp(name, "public") == 0) {
            return doctype_public(doc);
        }
        pcinst_set_error(PURC_ERROR_NOT_EXISTS);
        return PURC_VARIANT_INVALID;
    }

    pcinst_set_error(PURC_ERROR_ARGUMENT_MISSED);
    return PURC_VARIANT_INVALID;
}

static inline purc_variant_t
query(struct pcdom_document *doc, const char *css)
{
    PC_ASSERT(doc);
    PC_ASSERT(css);

    pcdom_element_t *root;
    root = doc->element;
    PC_ASSERT(root);

    return pcintr_query_elements(root, css);
}

static inline purc_variant_t
query_getter(purc_variant_t root, size_t nr_args, purc_variant_t * argv)
{
    PC_ASSERT(root != PURC_VARIANT_INVALID);

<<<<<<< HEAD
    purc_variant_t dom;
    dom = purc_variant_object_get_by_ckey(root, "__dom");
    PC_ASSERT(dom != PURC_VARIANT_INVALID);
    PC_ASSERT(!purc_variant_is_ulongint(dom));
=======
    purc_variant_t edom;
    edom = purc_variant_object_get_by_ckey(root, "__edom", false);
    PC_ASSERT(edom != PURC_VARIANT_INVALID);
    PC_ASSERT(!purc_variant_is_ulongint(edom));
>>>>>>> 2d592554
    uint64_t u64;
    bool ok;
    ok = purc_variant_cast_to_ulongint(dom, &u64, false);
    PC_ASSERT(ok && u64);
    struct pcdom_document *doc;
    doc = (struct pcdom_document*)u64;

    if (nr_args == 1) {
        if (argv == NULL || argv[0] == PURC_VARIANT_INVALID) {
            pcinst_set_error(PURC_ERROR_ARGUMENT_MISSED);
            return PURC_VARIANT_INVALID;
        }
        purc_variant_t v = argv[0];
        if (!purc_variant_is_string(v)) {
            pcinst_set_error(PURC_ERROR_ARGUMENT_MISSED);
            return PURC_VARIANT_INVALID;
        }
        const char *css = purc_variant_get_string_const(v);
        return query(doc, css);
    }

    pcinst_set_error(PURC_ERROR_ARGUMENT_MISSED);
    return PURC_VARIANT_INVALID;
}

static inline bool
add_dom_doc(purc_variant_t doc, struct pcdom_document *dom_doc)
{
    uint64_t u64 = (uint64_t)dom_doc;
    purc_variant_t v;
    v = purc_variant_make_ulongint(u64);
    if (v == PURC_VARIANT_INVALID)
        return PURC_VARIANT_INVALID;

    bool ok = purc_variant_object_set_by_static_ckey(doc, "__dom", v);
    if (!ok) {
        purc_variant_unref(v);
        return false;
    }

    return true;
}

purc_variant_t
pcintr_make_doc_variant(struct pcdom_document *dom_doc)
{
    struct dynamic_args args[] = {
        {"doctype", doctype_getter, NULL},
        {"query",   query_getter,   NULL},
    };

    purc_variant_t v = make_object(PCA_TABLESIZE(args), args);
    if (v == PURC_VARIANT_INVALID)
        return PURC_VARIANT_INVALID;

    bool ok = add_dom_doc(v, dom_doc);
    if (!ok) {
        purc_variant_unref(v);
        return PURC_VARIANT_INVALID;
    }

    return v;
}
<|MERGE_RESOLUTION|>--- conflicted
+++ resolved
@@ -141,17 +141,11 @@
 {
     PC_ASSERT(root != PURC_VARIANT_INVALID);
 
-<<<<<<< HEAD
     purc_variant_t dom;
-    dom = purc_variant_object_get_by_ckey(root, "__dom");
+    dom = purc_variant_object_get_by_ckey(root, "__dom", false);
     PC_ASSERT(dom != PURC_VARIANT_INVALID);
     PC_ASSERT(!purc_variant_is_ulongint(dom));
-=======
-    purc_variant_t edom;
-    edom = purc_variant_object_get_by_ckey(root, "__edom", false);
-    PC_ASSERT(edom != PURC_VARIANT_INVALID);
-    PC_ASSERT(!purc_variant_is_ulongint(edom));
->>>>>>> 2d592554
+
     uint64_t u64;
     bool ok;
     ok = purc_variant_cast_to_ulongint(dom, &u64, false);
@@ -210,17 +204,11 @@
 {
     PC_ASSERT(root != PURC_VARIANT_INVALID);
 
-<<<<<<< HEAD
     purc_variant_t dom;
-    dom = purc_variant_object_get_by_ckey(root, "__dom");
+    dom = purc_variant_object_get_by_ckey(root, "__dom", false);
     PC_ASSERT(dom != PURC_VARIANT_INVALID);
     PC_ASSERT(!purc_variant_is_ulongint(dom));
-=======
-    purc_variant_t edom;
-    edom = purc_variant_object_get_by_ckey(root, "__edom", false);
-    PC_ASSERT(edom != PURC_VARIANT_INVALID);
-    PC_ASSERT(!purc_variant_is_ulongint(edom));
->>>>>>> 2d592554
+
     uint64_t u64;
     bool ok;
     ok = purc_variant_cast_to_ulongint(dom, &u64, false);
