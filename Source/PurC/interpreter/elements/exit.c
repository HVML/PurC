--- conflicted
+++ resolved
@@ -158,26 +158,6 @@
         with = purc_variant_ref(ctxt->with);
     }
 
-<<<<<<< HEAD
-    if (purc_variant_is_object(with)) {
-        purc_variant_t rdr =
-            purc_variant_object_get_by_ckey(with, "_renderer");
-        purc_clr_error();
-        if (rdr && purc_variant_is_object(rdr)) {
-            purc_variant_t keep_contents = purc_variant_object_get_by_ckey(rdr,
-                    "keepContents");
-            if (keep_contents && purc_variant_is_object(keep_contents)) {
-                PURC_VARIANT_SAFE_CLEAR(stack->co->keep_contents);
-                stack->co->keep_contents = purc_variant_ref(keep_contents);
-            }
-        }
-
-        purc_clr_error();
-    }
-
-
-=======
->>>>>>> 1f8cbbe1
     pcintr_set_exit(with);
 
     PURC_VARIANT_SAFE_CLEAR(with);
