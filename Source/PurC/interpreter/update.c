/**
 * @file update.c
 * @author Xu Xiaohong
 * @date 2021/12/06
 * @brief
 *
 * Copyright (C) 2021 FMSoft <https://www.fmsoft.cn>
 *
 * This file is a part of PurC (short for Purring Cat), an HVML interpreter.
 * 
 * This program is free software: you can redistribute it and/or modify
 * it under the terms of the GNU Lesser General Public License as published by
 * the Free Software Foundation, either version 3 of the License, or
 * (at your option) any later version.
 *
 * This program is distributed in the hope that it will be useful,
 * but WITHOUT ANY WARRANTY; without even the implied warranty of
 * MERCHANTABILITY or FITNESS FOR A PARTICULAR PURPOSE.  See the
 * GNU Lesser General Public License for more details.
 *
 * You should have received a copy of the GNU Lesser General Public License
 * along with this program.  If not, see <https://www.gnu.org/licenses/>.
 *
 */

#include "purc.h"

#include "internal.h"

#include "private/debug.h"
#include "private/dvobjs.h"
#include "private/runloop.h"
#include "private/stringbuilder.h"

#include "html/interfaces/document.h"

#include "ops.h"

#include <ctype.h>
#include <libgen.h>
#include <pthread.h>
#include <unistd.h>

#define TO_DEBUG 1

struct ctxt_for_update {
    struct pcvdom_node           *curr;

    purc_variant_t                on;
    purc_variant_t                to;
    purc_variant_t                at;
    purc_variant_t                from;
    purc_variant_t                from_result;
    purc_variant_t                with;
<<<<<<< HEAD
    enum pchvml_attr_operator   with_op;
    purc_variant_t                src;
    enum pchvml_attr_operator   src_op;
=======
    enum pchvml_attr_operator     with_op;
    purc_variant_t                src;
    enum pchvml_attr_operator     src_op;

    purc_variant_t                literal;
>>>>>>> 8e3ed5ef
};

static void
ctxt_for_update_destroy(struct ctxt_for_update *ctxt)
{
    if (ctxt) {
        PURC_VARIANT_SAFE_CLEAR(ctxt->on);
        PURC_VARIANT_SAFE_CLEAR(ctxt->to);
        PURC_VARIANT_SAFE_CLEAR(ctxt->at);
        PURC_VARIANT_SAFE_CLEAR(ctxt->from);
        PURC_VARIANT_SAFE_CLEAR(ctxt->from_result);
        PURC_VARIANT_SAFE_CLEAR(ctxt->with);
        PURC_VARIANT_SAFE_CLEAR(ctxt->src);
        PURC_VARIANT_SAFE_CLEAR(ctxt->literal);
        free(ctxt);
    }
}

static void
ctxt_destroy(void *ctxt)
{
    ctxt_for_update_destroy((struct ctxt_for_update*)ctxt);
}

struct template_walk_data {
    pcintr_stack_t               stack;

    struct pcutils_stringbuilder sb;
    int                          r;
};

static int
template_walker(struct pcvcm_node *vcm, void *ctxt)
{
    struct template_walk_data *ud;
    ud = (struct template_walk_data*)ctxt;
    PC_ASSERT(ud);

    pcintr_stack_t stack = ud->stack;
    PC_ASSERT(stack);

    purc_variant_t v = pcvcm_eval(vcm, stack);
    PC_ASSERT(v != PURC_VARIANT_INVALID);
    PC_ASSERT(purc_variant_is_string(v));
    const char *s = purc_variant_get_string_const(v);

    int n;
    n = pcutils_stringbuilder_snprintf(&ud->sb, "%s", s);

    if (n < 0 || (size_t)n != strlen(s)) {
        purc_variant_unref(v);
        ud->r = -1;
        return -1;
    }

    purc_variant_unref(v);
    return 0;
}

static purc_variant_t
get_source_by_with(pcintr_coroutine_t co, struct pcintr_stack_frame *frame,
    purc_variant_t with)
{
    UNUSED_PARAM(frame);
    if (purc_variant_is_type(with, PURC_VARIANT_TYPE_ULONGINT)) {
        bool ok;
        uint64_t u64;
        ok = purc_variant_cast_to_ulongint(with, &u64, false);
        PC_ASSERT(ok);
        struct pcvcm_node *vcm_content;
        vcm_content = (struct pcvcm_node*)u64;
        PC_ASSERT(vcm_content);

        pcintr_stack_t stack = co->stack;
        PC_ASSERT(stack);

        purc_variant_t v = pcvcm_eval(vcm_content, stack);
        if (v == PURC_VARIANT_INVALID)
            PRINT_VCM_NODE(vcm_content);
        return v;
    }
    else if (purc_variant_is_type(with, PURC_VARIANT_TYPE_STRING)) {
        purc_variant_ref(with);
        return with;
    }
    else if (purc_variant_is_native(with)) {
        struct template_walk_data ud = {
            .stack        = co->stack,
            .r            = 0,
        };
        size_t chunk = 128;
        pcutils_stringbuilder_init(&ud.sb, chunk);

        pcintr_template_walk(with, &ud, template_walker);

        int r = ud.r;
        purc_variant_t v = PURC_VARIANT_INVALID;

        if (r == 0) {
            r = -1;
            char *s = pcutils_stringbuilder_build(&ud.sb);
            if (s) {
                v = purc_variant_make_string_reuse_buff(s, strlen(s), true);
                PC_ASSERT(v);
                r = 0;
            }
        }

        pcutils_stringbuilder_reset(&ud.sb);
        return v;
    }
    else {
        purc_variant_ref(with);
        return with;
    }
}

static purc_variant_t
get_source_by_from(pcintr_coroutine_t co, struct pcintr_stack_frame *frame,
    purc_variant_t from, purc_variant_t with)
{
    UNUSED_PARAM(frame);
    PC_ASSERT(with == PURC_VARIANT_INVALID);

    const char* uri = purc_variant_get_string_const(from);
    return pcintr_load_from_uri(co->stack, uri);
}

static int
merge_object(pcintr_stack_t stack,
        purc_variant_t on, purc_variant_t at,
        purc_variant_t src)
{
    UNUSED_PARAM(stack);

    const char *s_at = "";
    if (at != PURC_VARIANT_INVALID) {
        PC_ASSERT(purc_variant_is_string(at));
        s_at = purc_variant_get_string_const(at);
    }

    if (s_at[0] == '\0') {
        bool ok;
        ok = purc_variant_object_merge_another(on, src, true);
        if (!ok) {
            purc_set_error(PURC_ERROR_INVALID_VALUE);
            return -1;
        }
        return 0;
    }

    D("s_at: %s", s_at);
    PC_ASSERT(0);
    return -1;
}

static int
displace_object(pcintr_stack_t stack,
        purc_variant_t on, purc_variant_t at,
        purc_variant_t src)
{
    UNUSED_PARAM(stack);

    const char *s_at = "";
    if (at != PURC_VARIANT_INVALID) {
        PC_ASSERT(purc_variant_is_string(at));
        s_at = purc_variant_get_string_const(at);
    }

    if (s_at[0] == '.') {
        s_at += 1;
        purc_variant_t k = purc_variant_make_string(s_at, true);
        if (k == PURC_VARIANT_INVALID)
            return -1;
        bool ok;
        ok = purc_variant_object_set(on, k, src);
        purc_variant_unref(k);
        if (!ok) {
            purc_set_error(PURC_ERROR_INVALID_VALUE);
            return -1;
        }
        return 0;
    }

    D("s_at: %s", s_at);
    PC_ASSERT(0);
    return -1;
}

static int
update_object(pcintr_stack_t stack,
        purc_variant_t on, purc_variant_t at, purc_variant_t to,
        purc_variant_t src)
{
    const char *s_to = "displace";
    if (to != PURC_VARIANT_INVALID) {
        PC_ASSERT(purc_variant_is_string(to));
        s_to = purc_variant_get_string_const(to);
    }

    if (strcmp(s_to, "merge") == 0) {
        return merge_object(stack, on, at, src);
    }

    if (strcmp(s_to, "displace") == 0) {
        return displace_object(stack, on, at, src);
    }

    D("s_to: %s", s_to);
    PC_ASSERT(0);
    return -1;
}

#if 0
static int
update_object(pcintr_coroutine_t co, struct pcintr_stack_frame *frame)
{
    UNUSED_PARAM(co);
    struct ctxt_for_update *ctxt;
    ctxt = (struct ctxt_for_update*)frame->ctxt;
    PC_ASSERT(ctxt);
    purc_variant_t on  = ctxt->on;
    purc_variant_t to  = ctxt->to;
    purc_variant_t src = ctxt->src;
    PC_ASSERT(on != PURC_VARIANT_INVALID);
    PC_ASSERT(to != PURC_VARIANT_INVALID);
    PC_ASSERT(src != PURC_VARIANT_INVALID);

    purc_variant_t target = on;
    purc_variant_t at  = ctxt->at;
    if (at != PURC_VARIANT_INVALID) {
        PC_ASSERT(purc_variant_is_string(at));
        const char *s_at = purc_variant_get_string_const(at);
        PC_ASSERT(s_at && s_at[0]=='.');
        s_at += 1;
        purc_variant_t v = purc_variant_object_get_by_ckey(on, s_at, false);
        PC_ASSERT(v != PURC_VARIANT_INVALID);
        target = v;
        return -1;
    }

    const char *op = purc_variant_get_string_const(to);
    PC_ASSERT(op);
    if (strcmp(op, "merge")==0) {
    // TODO
        if (!purc_variant_object_merge_another(target, src, true)) {
            purc_set_error(PURC_ERROR_INVALID_VALUE);
            return -1;
        }
        return 0;
    }
    if (strcmp(op, "displace")==0) {
        PC_ASSERT(0); // Not implemented yet
        purc_variant_t at = ctxt->at;
        bool ok = purc_variant_object_set(on, at, src);
        return ok ? 0 : -1;
    }
    PC_ASSERT(0); // Not implemented yet
    return -1;
}
#endif

static int
update_array(pcintr_coroutine_t co, struct pcintr_stack_frame *frame)
{
    UNUSED_PARAM(co);
    struct ctxt_for_update *ctxt;
    ctxt = (struct ctxt_for_update*)frame->ctxt;
    PC_ASSERT(ctxt);
    purc_variant_t on  = ctxt->on;
    purc_variant_t to  = ctxt->to;
    purc_variant_t src = ctxt->src;
    PC_ASSERT(on != PURC_VARIANT_INVALID);
    PC_ASSERT(to != PURC_VARIANT_INVALID);
    PC_ASSERT(src != PURC_VARIANT_INVALID);

    purc_variant_t target = on;
    purc_variant_t at  = ctxt->at;
    if (at != PURC_VARIANT_INVALID) {
        double d = purc_variant_numberify(at);
        size_t idx = d;
        purc_variant_t v = purc_variant_array_get(on, idx);
        PC_ASSERT(v != PURC_VARIANT_INVALID);
        if (v == PURC_VARIANT_INVALID)
            return -1;
        PC_ASSERT(v != PURC_VARIANT_INVALID); // Not implemented yet
        target = v;
    }

    const char *op = purc_variant_get_string_const(to);
    PC_ASSERT(op);

    if (strcmp(op, "append") == 0) {
        bool ok = purc_variant_array_append(target, src);
        return ok ? 0 : -1;
    }

    struct pcvdom_element *element = frame->pos;
    PC_ASSERT(element);

    purc_set_error_with_info(PURC_ERROR_NOT_SUPPORTED,
            "vdom attribute '%s'='%s' for element <%s>",
            pchvml_keyword_str(PCHVML_KEYWORD_ENUM(HVML, TO)),
            op, element->tag_name);
    PC_ASSERT(0);

    return -1;
}

static int
update_set(pcintr_coroutine_t co, struct pcintr_stack_frame *frame)
{
    UNUSED_PARAM(co);
    struct ctxt_for_update *ctxt;
    ctxt = (struct ctxt_for_update*)frame->ctxt;
    PC_ASSERT(ctxt);
    purc_variant_t on  = ctxt->on;
    purc_variant_t to  = ctxt->to;
    purc_variant_t src = ctxt->src;
    PC_ASSERT(on != PURC_VARIANT_INVALID);
    PC_ASSERT(to != PURC_VARIANT_INVALID);
    PC_ASSERT(src != PURC_VARIANT_INVALID);

    purc_variant_t at  = ctxt->at;
    if (at != PURC_VARIANT_INVALID) {
        PC_ASSERT(0); // Not implemented yet
        return -1;
    }

    const char *op = purc_variant_get_string_const(to);
    PC_ASSERT(op);
    if (strcmp(op, "displace")==0) {
        if (!purc_variant_is_type(src, PURC_VARIANT_TYPE_ARRAY)) {
            purc_set_error(PURC_ERROR_INVALID_VALUE);
            return -1;
        }
        if (!purc_variant_is_type(on, PURC_VARIANT_TYPE_SET)) {
            purc_set_error(PURC_ERROR_INVALID_VALUE);
            return -1;
        }

        // TODO
        if (!purc_variant_container_displace(on, src, true)) {
            return -1;
        }
        return 0;
    }
    if (strcmp(op, "unite")==0) {
        if (!purc_variant_is_type(on, PURC_VARIANT_TYPE_SET)) {
            purc_set_error(PURC_ERROR_INVALID_VALUE);
            return -1;
        }

        // TODO
        if (!purc_variant_set_unite(on, src, true)) {
            return -1;
        }
        return 0;
    }
    if (strcmp(op, "overwrite")==0) {
        if (!purc_variant_is_type(on, PURC_VARIANT_TYPE_SET)) {
            purc_set_error(PURC_ERROR_INVALID_VALUE);
            return -1;
        }

        // TODO
        if (!purc_variant_set_overwrite(on, src, true)) {
            return -1;
        }
        return 0;
    }
    D("op: %s", op);
    PC_ASSERT(0); // Not implemented yet
    return -1;
}

static int
update_target_content(pcintr_stack_t stack, pcdom_element_t *target,
        const char *to, purc_variant_t src)
{
<<<<<<< HEAD
    struct pcintr_stack_frame *frame;
    frame = pcintr_stack_get_bottom_frame(stack);

    struct ctxt_for_update *ctxt;
    ctxt = (struct ctxt_for_update*)frame->ctxt;

    PC_ASSERT(ctxt->src_op == PCHVML_ATTRIBUTE_OPERATOR);

    if (strcmp(to, "displace")==0) {
        int r = pcintr_util_set_child(target, "%.*s", (int)nr, fragment_chunk);
        PC_ASSERT(r == 0);
        return 0;
    }

    if (strcmp(to, "append")==0) {
        int r = pcintr_util_add_child(target, "%.*s", (int)nr, fragment_chunk);
        PC_ASSERT(r == 0);
        return 0;
=======
    UNUSED_PARAM(stack);
    if (purc_variant_is_string(src)) {
        const char *s = purc_variant_get_string_const(src);
        if (strcmp(to, "append") == 0) {
            return pcintr_util_add_child(target, "%s", s);
        }
        if (strcmp(to, "displace") == 0) {
            return pcintr_util_set_child(target, "%s", s);
        }
        D("to: %s", to);
        PC_ASSERT(0);
        return -1;
    }
    if (purc_variant_is_ulongint(src)) {
        // return update_target_content_with_archetype(stack, target, to, src);
>>>>>>> 8e3ed5ef
    }
    PRINT_VARIANT(src);
    PC_ASSERT(0);
    return -1;
}

static int
update_target_attr(pcintr_stack_t stack, pcdom_element_t *target,
        const char *at, const char *to, purc_variant_t src)
{
<<<<<<< HEAD
    PC_ASSERT(*attr_name);

    struct pcintr_stack_frame *frame;
    frame = pcintr_stack_get_bottom_frame(stack);

    struct ctxt_for_update *ctxt;
    ctxt = (struct ctxt_for_update*)frame->ctxt;

    if (strcmp(to, "displace") == 0) {
        PC_ASSERT(fragment_chunk[nr] == '\0');
        if (ctxt->src_op == PCHVML_ATTRIBUTE_OPERATOR) {
            int r = pcdom_element_set_attr(target, attr_name, fragment_chunk);
            return r ? -1 : 0;
        }
        if (ctxt->src_op == PCHVML_ATTRIBUTE_TAIL_OPERATOR) {
            const unsigned char *s;
            size_t len;
            s = pcdom_element_get_attribute(target,
                (const unsigned char*)attr_name, strlen(attr_name),
                &len);
            PC_ASSERT(s);
            char buf[1024];
            size_t nr = sizeof(buf);
            char *p;
            p = pcutils_snprintf(buf, &nr,
                    "%.*s%s", (int)len, (const char*)s, fragment_chunk);
            PC_ASSERT(p);
            int r = pcdom_element_set_attr(target, attr_name, p);
            if (p != buf)
                free(p);
            return r ? -1 : 0;
=======
    UNUSED_PARAM(stack);
    if (purc_variant_is_string(src)) {
        const char *s = purc_variant_get_string_const(src);
        if (strcmp(to, "displace") == 0) {
            return pcintr_util_set_attribute(target, at, s);
>>>>>>> 8e3ed5ef
        }
        D("to: %s", to);
        PC_ASSERT(0);
        return -1;
    }
    char *sv;
    int r;
    r = purc_variant_stringify_alloc(&sv, src);
    PC_ASSERT(r >= 0 && sv);
    r = pcintr_util_set_attribute(target, at, sv);
    PC_ASSERT(r == 0);
    free(sv);

    return 0;
}

static int
update_target(pcintr_stack_t stack, pcdom_element_t *target,
        purc_variant_t at, purc_variant_t to, purc_variant_t src)
{
    const char *s_to = "displace";
    if (to != PURC_VARIANT_INVALID) {
        PC_ASSERT(purc_variant_is_string(to));
        s_to = purc_variant_get_string_const(to);
    }

    const char *s_at = "textContent";
    if (at != PURC_VARIANT_INVALID) {
        PC_ASSERT(purc_variant_is_string(at));
        s_at = purc_variant_get_string_const(at);
    }

    if (strcmp(s_at, "textContent") == 0) {
        return update_target_content(stack, target, s_to, src);
    }
    if (strncmp(s_at, "attr.", 5) == 0) {
        PC_ASSERT(0);
        s_at += 5;
        return update_target_attr(stack, target, s_at, s_to, src);
    }

    PRINT_VARIANT(at);
    PC_ASSERT(0);
    return -1;
}

static int
update_elements(pcintr_stack_t stack,
        purc_variant_t elems, purc_variant_t at, purc_variant_t to,
        purc_variant_t src)
{
    PC_ASSERT(purc_variant_is_native(elems));
    size_t idx = 0;
    while (1) {
        struct pcdom_element *target;
        target = pcdvobjs_get_element_from_elements(elems, idx++);
        if (!target)
            break;
        int r = update_target(stack, target, at, to, src);
        if (r)
            return -1;
    }

    return 0;
}

static int
update_target_content(pcintr_stack_t stack, pcdom_element_t *target,
        const char *to, purc_variant_t src)
{
    UNUSED_PARAM(stack);
    if (purc_variant_is_string(src)) {
        const char *s = purc_variant_get_string_const(src);
        if (strcmp(to, "append") == 0) {
            return pcintr_util_add_child(target, "%s", s);
        }
        if (strcmp(to, "displace") == 0) {
            return pcintr_util_set_child(target, "%s", s);
        }
        D("to: %s", to);
        PC_ASSERT(0);
        return -1;
    }
    PRINT_VARIANT(src);
    PC_ASSERT(0);
    return -1;
}

static int
update_target_attr(pcintr_stack_t stack, pcdom_element_t *target,
        const char *at, const char *to, purc_variant_t src)
{
    UNUSED_PARAM(stack);
    if (purc_variant_is_string(src)) {
        const char *s = purc_variant_get_string_const(src);
        if (strcmp(to, "displace") == 0) {
            return pcintr_util_set_attribute(target, at, s);
        }
        D("to: %s", to);
        PC_ASSERT(0);
        return -1;
    }
    char *sv;
    int r;
    r = purc_variant_stringify_alloc(&sv, src);
    PC_ASSERT(r >= 0 && sv);
    r = pcintr_util_set_attribute(target, at, sv);
    PC_ASSERT(r == 0);
    free(sv);

    return 0;
}

static int
update_target(pcintr_stack_t stack, pcdom_element_t *target,
        purc_variant_t at, purc_variant_t to, purc_variant_t src)
{
    const char *s_to = "displace";
    if (to != PURC_VARIANT_INVALID) {
        PC_ASSERT(purc_variant_is_string(to));
        s_to = purc_variant_get_string_const(to);
    }

    const char *s_at = "textContent";
    if (at != PURC_VARIANT_INVALID) {
        PC_ASSERT(purc_variant_is_string(at));
        s_at = purc_variant_get_string_const(at);
    }

    if (strcmp(s_at, "textContent") == 0) {
        return update_target_content(stack, target, s_to, src);
    }
    if (strncmp(s_at, "attr.", 5) == 0) {
        s_at += 5;
        return update_target_attr(stack, target, s_at, s_to, src);
    }

    PRINT_VARIANT(at);
    PC_ASSERT(0);
    return -1;
}

static int
update_elements(pcintr_stack_t stack,
        purc_variant_t elems, purc_variant_t at, purc_variant_t to,
        purc_variant_t src)
{
    PC_ASSERT(purc_variant_is_native(elems));
    size_t idx = 0;
    while (1) {
        struct pcdom_element *target;
        target = pcdvobjs_get_element_from_elements(elems, idx++);
        if (!target)
            break;
        int r = update_target(stack, target, at, to, src);
        if (r)
            return -1;
    }

    return 0;
}

static int
process(pcintr_coroutine_t co, struct pcintr_stack_frame *frame)
{
    UNUSED_PARAM(co);
    struct ctxt_for_update *ctxt;
    ctxt = (struct ctxt_for_update*)frame->ctxt;
    PC_ASSERT(ctxt);
    purc_variant_t on  = ctxt->on;
    purc_variant_t to  = ctxt->to;
    purc_variant_t at  = ctxt->at;
    purc_variant_t src = ctxt->src;
    PC_ASSERT(on != PURC_VARIANT_INVALID);
    PC_ASSERT(src != PURC_VARIANT_INVALID);

    /* FIXME: what if array of elements? */
    enum purc_variant_type type = purc_variant_get_type(on);
    if (type == PURC_VARIANT_TYPE_NATIVE) {
        // const char *s = purc_variant_get_string_const(src);
        // PC_ASSERT(to != PURC_VARIANT_INVALID);
        return update_elements(co->stack, on, at, to, src);
    }
    if (type == PURC_VARIANT_TYPE_OBJECT) {
        return update_object(co->stack, on, at, to, src);
    }
    if (type == PURC_VARIANT_TYPE_ARRAY) {
        return update_array(co, frame);
    }
    if (type == PURC_VARIANT_TYPE_SET) {
        return update_set(co, frame);
    }
    if (type == PURC_VARIANT_TYPE_STRING) {
        const char *s = purc_variant_get_string_const(on);
<<<<<<< HEAD
        if (1) {
            pchtml_html_document_t *doc = co->stack->doc;
            purc_variant_t elems = pcdvobjs_elements_by_css(doc, s);
            PC_ASSERT(elems != PURC_VARIANT_INVALID);
            struct pcdom_element *elem;
            elem = pcdvobjs_get_element_from_elements(elems, 0);
            PC_ASSERT(elem);
            int r = update_elements(co->stack, elems, at, to, src);
            purc_variant_unref(elems);
            return r ? -1 : 0;
        }
        PC_ASSERT(0);
        PC_ASSERT(s);
        PC_ASSERT(s[0] == '#'); // TODO:
        pchtml_html_document_t *doc = co->stack->doc;
        pcdom_element_t *body;
        body = pchtml_doc_get_body(doc);
        pcdom_document_t *document = pcdom_interface_document(doc);

        pcdom_collection_t *collection;
        collection = pcdom_collection_create(document);
        PC_ASSERT(collection);
        unsigned int ui;
        ui = pcdom_collection_init(collection, 10);
        PC_ASSERT(ui == 0);
        ui = pcdom_elements_by_attr(body, collection,
                (const unsigned char*)"id", 2,
                (const unsigned char*)s+1, strlen(s+1),
                false);
        PC_ASSERT(ui == 0);
        int r = 0;
        for (unsigned int i=0; i<pcdom_collection_length(collection); ++i) {
            PC_ASSERT(i == 0);
            pcdom_node_t *node;
            node = pcdom_collection_node(collection, i);
            PC_ASSERT(node);
            pcdom_element_t *elem = (pcdom_element_t*)node;
            purc_variant_t o = pcdvobjs_make_elements(elem);
            PC_ASSERT(o != PURC_VARIANT_INVALID);
            if (purc_variant_is_string(src)) {
                const char *content = purc_variant_get_string_const(src);
                D("content: [%s]", content);
                r = update_element(co->stack, o, at, to, "%s", content);
                if (r)
                    break;
            }
            else if (purc_variant_is_number(src)) {
                PC_ASSERT(0);
                double d;
                bool ok;
                ok = purc_variant_cast_to_number(src, &d, false);
                PC_ASSERT(ok);
                r = update_element(co->stack, o, at, to, "%g", d);
                if (r)
                    break;
            }
            else if (purc_variant_is_undefined(src)) {
                PC_ASSERT(0);
            }
            else {
                PRINT_VARIANT(on);
                PRINT_VARIANT(src);
                PC_ASSERT(0); // Not implemented yet
            }
            purc_variant_unref(o);
        }
        pcdom_collection_destroy(collection, true);

=======

        pchtml_html_document_t *doc = co->stack->doc;
        purc_variant_t elems = pcdvobjs_elements_by_css(doc, s);
        PC_ASSERT(elems != PURC_VARIANT_INVALID);
        struct pcdom_element *elem;
        elem = pcdvobjs_get_element_from_elements(elems, 0);
        PC_ASSERT(elem);
        int r = update_elements(co->stack, elems, at, to, src);
        purc_variant_unref(elems);
>>>>>>> 8e3ed5ef
        return r ? -1 : 0;
    }
    PC_ASSERT(0); // Not implemented yet
    return -1;
}

static int
process_attr_on(struct pcintr_stack_frame *frame,
        struct pcvdom_element *element,
        purc_atom_t name, purc_variant_t val)
{
    struct ctxt_for_update *ctxt;
    ctxt = (struct ctxt_for_update*)frame->ctxt;
    if (ctxt->on != PURC_VARIANT_INVALID) {
        purc_set_error_with_info(PURC_ERROR_DUPLICATED,
                "vdom attribute '%s' for element <%s>",
                purc_atom_to_string(name), element->tag_name);
        return -1;
    }
    if (val == PURC_VARIANT_INVALID) {
        purc_set_error_with_info(PURC_ERROR_INVALID_VALUE,
                "vdom attribute '%s' for element <%s> undefined",
                purc_atom_to_string(name), element->tag_name);
        return -1;
    }
    ctxt->on = val;
    purc_variant_ref(val);

    return 0;
}

static int
process_attr_to(struct pcintr_stack_frame *frame,
        struct pcvdom_element *element,
        purc_atom_t name, purc_variant_t val)
{
    struct ctxt_for_update *ctxt;
    ctxt = (struct ctxt_for_update*)frame->ctxt;
    if (ctxt->to != PURC_VARIANT_INVALID) {
        purc_set_error_with_info(PURC_ERROR_DUPLICATED,
                "vdom attribute '%s' for element <%s>",
                purc_atom_to_string(name), element->tag_name);
        return -1;
    }
    if (val == PURC_VARIANT_INVALID) {
        purc_set_error_with_info(PURC_ERROR_INVALID_VALUE,
                "vdom attribute '%s' for element <%s> undefined",
                purc_atom_to_string(name), element->tag_name);
        return -1;
    }
    ctxt->to = val;
    purc_variant_ref(val);

    return 0;
}

static int
process_attr_with(struct pcintr_stack_frame *frame,
        struct pcvdom_element *element,
        purc_atom_t name, purc_variant_t val,
        struct pcvdom_attr *attr)
{
    struct ctxt_for_update *ctxt;
    ctxt = (struct ctxt_for_update*)frame->ctxt;
    if (ctxt->with != PURC_VARIANT_INVALID) {
        purc_set_error_with_info(PURC_ERROR_DUPLICATED,
                "vdom attribute '%s' for element <%s>",
                purc_atom_to_string(name), element->tag_name);
        return -1;
    }
    if (ctxt->from != PURC_VARIANT_INVALID) {
        purc_set_error_with_info(PURC_ERROR_NOT_SUPPORTED,
                "vdom attribute '%s' for element <%s> conflicts with '%s'",
                purc_atom_to_string(name), element->tag_name,
                pchvml_keyword_str(PCHVML_KEYWORD_ENUM(HVML, WITH)));
        return -1;
    }
    if (val == PURC_VARIANT_INVALID) {
        purc_set_error_with_info(PURC_ERROR_INVALID_VALUE,
                "vdom attribute '%s' for element <%s> undefined",
                purc_atom_to_string(name), element->tag_name);
        return -1;
    }

    ctxt->with_op = attr->op;

    ctxt->with = val;
    purc_variant_ref(val);

    return 0;
}

static int
process_attr_from(struct pcintr_stack_frame *frame,
        struct pcvdom_element *element,
        purc_atom_t name, purc_variant_t val)
{
    struct ctxt_for_update *ctxt;
    ctxt = (struct ctxt_for_update*)frame->ctxt;
    if (ctxt->from != PURC_VARIANT_INVALID) {
        purc_set_error_with_info(PURC_ERROR_DUPLICATED,
                "vdom attribute '%s' for element <%s>",
                purc_atom_to_string(name), element->tag_name);
        return -1;
    }
    if (ctxt->with != PURC_VARIANT_INVALID) {
        purc_set_error_with_info(PURC_ERROR_NOT_SUPPORTED,
                "vdom attribute '%s' for element <%s> conflicts with '%s'",
                purc_atom_to_string(name), element->tag_name,
                pchvml_keyword_str(PCHVML_KEYWORD_ENUM(HVML, FROM)));
        return -1;
    }
    if (val == PURC_VARIANT_INVALID) {
        purc_set_error_with_info(PURC_ERROR_INVALID_VALUE,
                "vdom attribute '%s' for element <%s> undefined",
                purc_atom_to_string(name), element->tag_name);
        return -1;
    }
    ctxt->from = val;
    purc_variant_ref(val);

    return 0;
}

static int
process_attr_at(struct pcintr_stack_frame *frame,
        struct pcvdom_element *element,
        purc_atom_t name, purc_variant_t val)
{
    struct ctxt_for_update *ctxt;
    ctxt = (struct ctxt_for_update*)frame->ctxt;
    if (ctxt->at != PURC_VARIANT_INVALID) {
        purc_set_error_with_info(PURC_ERROR_DUPLICATED,
                "vdom attribute '%s' for element <%s>",
                purc_atom_to_string(name), element->tag_name);
        return -1;
    }
    if (val == PURC_VARIANT_INVALID) {
        purc_set_error_with_info(PURC_ERROR_INVALID_VALUE,
                "vdom attribute '%s' for element <%s> undefined",
                purc_atom_to_string(name), element->tag_name);
        return -1;
    }
    ctxt->at = val;
    purc_variant_ref(val);

    return 0;
}

static int
attr_found(struct pcintr_stack_frame *frame,
        struct pcvdom_element *element,
        purc_atom_t name, purc_variant_t val,
        struct pcvdom_attr *attr,
        void *ud)
{
    UNUSED_PARAM(ud);

    PC_ASSERT(name);

    if (pchvml_keyword(PCHVML_KEYWORD_ENUM(HVML, WITH)) == name) {
        return process_attr_with(frame, element, name, val, attr);
    }

    PC_ASSERT(attr->op == PCHVML_ATTRIBUTE_OPERATOR);

    if (pchvml_keyword(PCHVML_KEYWORD_ENUM(HVML, ON)) == name) {
        return process_attr_on(frame, element, name, val);
    }
    if (pchvml_keyword(PCHVML_KEYWORD_ENUM(HVML, TO)) == name) {
        return process_attr_to(frame, element, name, val);
    }
    if (pchvml_keyword(PCHVML_KEYWORD_ENUM(HVML, FROM)) == name) {
        return process_attr_from(frame, element, name, val);
    }
    if (pchvml_keyword(PCHVML_KEYWORD_ENUM(HVML, AT)) == name) {
        return process_attr_at(frame, element, name, val);
    }

    purc_set_error_with_info(PURC_ERROR_NOT_IMPLEMENTED,
            "vdom attribute '%s' for element <%s>",
            purc_atom_to_string(name), element->tag_name);

    PC_ASSERT(0); // Not implemented yet
    return -1;
}

static void*
after_pushed(pcintr_stack_t stack, pcvdom_element_t pos)
{
    PC_ASSERT(stack && pos);
    PC_ASSERT(stack == purc_get_stack());
    if (pcintr_check_insertion_mode_for_normal_element(stack))
        return NULL;

    struct pcintr_stack_frame *frame;
    frame = pcintr_stack_get_bottom_frame(stack);

    struct ctxt_for_update *ctxt;
    ctxt = (struct ctxt_for_update*)calloc(1, sizeof(*ctxt));
    if (!ctxt) {
        purc_set_error(PURC_ERROR_OUT_OF_MEMORY);
        return NULL;
    }

    frame->ctxt = ctxt;
    frame->ctxt_destroy = ctxt_destroy;

    frame->pos = pos; // ATTENTION!!

    frame->attr_vars = purc_variant_make_object(0,
            PURC_VARIANT_INVALID, PURC_VARIANT_INVALID);
    if (frame->attr_vars == PURC_VARIANT_INVALID)
        return NULL;

    struct pcvdom_element *element = frame->pos;
    PC_ASSERT(element);

    int r;
    r = pcintr_vdom_walk_attrs(frame, element, NULL, attr_found);
    PC_ASSERT(r == 0);
    if (r)
        return NULL;
    purc_clr_error();

    if (ctxt->on == PURC_VARIANT_INVALID) {
        PC_ASSERT(0);
        purc_set_error_with_info(PURC_ERROR_ARGUMENT_MISSED,
                "lack of vdom attribute 'on' for element <%s>",
                element->tag_name);
        return NULL;
    }

<<<<<<< HEAD
    purc_variant_t src = PURC_VARIANT_INVALID;
    ctxt->src_op = PCHVML_ATTRIBUTE_OPERATOR;
    if (ctxt->from != PURC_VARIANT_INVALID) {
        if (ctxt->with != PURC_VARIANT_INVALID) {
            PC_ASSERT(ctxt->with_op == PCHVML_ATTRIBUTE_OPERATOR);
        }
        src = get_source_by_from(&stack->co, frame, ctxt->from, ctxt->with);
        PC_ASSERT(src != PURC_VARIANT_INVALID);
    }
    else if (ctxt->with != PURC_VARIANT_INVALID) {
        ctxt->src_op = ctxt->with_op;
        src = get_source_by_with(&stack->co, frame, ctxt->with);
        PC_ASSERT(src != PURC_VARIANT_INVALID);
    }
    else {
        if (frame->ctnt_var == PURC_VARIANT_INVALID) {
            PC_ASSERT(0);
            PC_ASSERT(frame->ctnt_var != PURC_VARIANT_INVALID);
            purc_set_error_with_info(PURC_ERROR_ARGUMENT_MISSED,
                    "lack of vdom attribute 'with'/'from' for element <%s>",
                    element->tag_name);
=======
    // FIXME
    // load from network
    purc_variant_t from = ctxt->from;
    if (from != PURC_VARIANT_INVALID && purc_variant_is_string(from)) {
        PC_ASSERT(0); // TODO: async load
        if (ctxt->with != PURC_VARIANT_INVALID) {
            PC_ASSERT(ctxt->with_op == PCHVML_ATTRIBUTE_OPERATOR);
        }
        purc_variant_t v;
        v = get_source_by_from(&stack->co, frame, ctxt->from, ctxt->with);
        if (v == PURC_VARIANT_INVALID)
>>>>>>> 8e3ed5ef
            return NULL;
        PURC_VARIANT_SAFE_CLEAR(ctxt->from_result);
        ctxt->from_result = v;
    }

    return ctxt;
}

static bool
on_popping(pcintr_stack_t stack, void* ud)
{
    PC_ASSERT(stack);
    PC_ASSERT(stack == purc_get_stack());

    struct pcintr_stack_frame *frame;
    frame = pcintr_stack_get_bottom_frame(stack);
    PC_ASSERT(frame);
    PC_ASSERT(ud == frame->ctxt);

    struct pcvdom_element *element = frame->pos;
    PC_ASSERT(element);

    struct ctxt_for_update *ctxt;
    ctxt = (struct ctxt_for_update*)frame->ctxt;
    if (ctxt) {
        ctxt_for_update_destroy(ctxt);
        frame->ctxt = NULL;
    }

    return true;
}

static int
on_element(pcintr_coroutine_t co, struct pcintr_stack_frame *frame,
        struct pcvdom_element *element)
{
    UNUSED_PARAM(co);
    UNUSED_PARAM(element);

    struct ctxt_for_update *ctxt;
    ctxt = (struct ctxt_for_update*)frame->ctxt;
    PC_ASSERT(ctxt);

    if (ctxt->from || ctxt->with) {
        purc_set_error_with_info(PURC_ERROR_INVALID_VALUE,
                "no element is permitted "
                "since `from/with` attribute already set");
        return -1;
    }

    return 0;
}

static int
on_content(pcintr_coroutine_t co, struct pcintr_stack_frame *frame,
        struct pcvdom_content *content)
{
    UNUSED_PARAM(co);
    PC_ASSERT(content);

    struct ctxt_for_update *ctxt;
    ctxt = (struct ctxt_for_update*)frame->ctxt;
    PC_ASSERT(ctxt);

    struct pcvcm_node *vcm = content->vcm;
    if (!vcm)
        return 0;

    if (ctxt->from || ctxt->with) {
        purc_set_error_with_info(PURC_ERROR_INVALID_VALUE,
                "no content is permitted "
                "since there's no `from/with` attribute");
        return -1;
    }

    // NOTE: element is still the owner of vcm_content
    purc_variant_t v = pcvcm_eval(vcm, co->stack);
    if (v == PURC_VARIANT_INVALID)
        return -1;

    PURC_VARIANT_SAFE_CLEAR(ctxt->literal);
    ctxt->literal = v;

    return 0;
}

static int
on_comment(pcintr_coroutine_t co, struct pcintr_stack_frame *frame,
        struct pcvdom_comment *comment)
{
    UNUSED_PARAM(co);
    UNUSED_PARAM(frame);
    PC_ASSERT(comment);
    return 0;
}

static int
on_child_finished(pcintr_coroutine_t co, struct pcintr_stack_frame *frame)
{
    struct ctxt_for_update *ctxt;
    ctxt = (struct ctxt_for_update*)frame->ctxt;
    PC_ASSERT(ctxt);

    if (ctxt->from) {
        if (ctxt->from_result != PURC_VARIANT_INVALID) {
            PURC_VARIANT_SAFE_CLEAR(ctxt->src);
            ctxt->src = ctxt->from_result;
            purc_variant_ref(ctxt->from_result);

            ctxt->src_op = PCHVML_ATTRIBUTE_OPERATOR;

            PURC_VARIANT_SAFE_CLEAR(frame->ctnt_var);
            frame->ctnt_var = ctxt->from_result;
            purc_variant_ref(ctxt->from_result);

            return process(co, frame);
        }
    }
    if (!ctxt->from && ctxt->with) {
        ctxt->src_op = ctxt->with_op;
        purc_variant_t src;
        src = get_source_by_with(co, frame, ctxt->with);
        PC_ASSERT(src != PURC_VARIANT_INVALID);

        PURC_VARIANT_SAFE_CLEAR(ctxt->src);
        ctxt->src = src;

        PURC_VARIANT_SAFE_CLEAR(frame->ctnt_var);
        frame->ctnt_var = src;
        purc_variant_ref(src);

        return process(co, frame);
    }
    if (ctxt->literal != PURC_VARIANT_INVALID) {
        PURC_VARIANT_SAFE_CLEAR(ctxt->src);
        ctxt->src = ctxt->literal;
        purc_variant_ref(ctxt->literal);

        frame->ctnt_var = ctxt->literal;
        purc_variant_ref(ctxt->literal);
        return process(co, frame);
    }

    return -1;
}

static pcvdom_element_t
select_child(pcintr_stack_t stack, void* ud)
{
    PC_ASSERT(stack);
    PC_ASSERT(stack == purc_get_stack());

    pcintr_coroutine_t co = &stack->co;
    struct pcintr_stack_frame *frame;
    frame = pcintr_stack_get_bottom_frame(stack);
    PC_ASSERT(ud == frame->ctxt);

    struct ctxt_for_update *ctxt;
    ctxt = (struct ctxt_for_update*)frame->ctxt;

    struct pcvdom_node *curr;

again:
    curr = ctxt->curr;

    if (curr == NULL) {
        struct pcvdom_element *element = frame->pos;
        struct pcvdom_node *node = &element->node;
        node = pcvdom_node_first_child(node);
        curr = node;
    }
    else {
        curr = pcvdom_node_next_sibling(curr);
    }

    ctxt->curr = curr;

    if (curr == NULL) {
        purc_clr_error();
        PC_ASSERT(0 == on_child_finished(co, frame));
        return NULL;
    }

    switch (curr->type) {
        case PCVDOM_NODE_DOCUMENT:
            PC_ASSERT(0); // Not implemented yet
            break;
        case PCVDOM_NODE_ELEMENT:
            {
                pcvdom_element_t element = PCVDOM_ELEMENT_FROM_NODE(curr);
                if (on_element(co, frame, element))
                    return NULL;
                return element;
            }
        case PCVDOM_NODE_CONTENT:
            if (on_content(co, frame, PCVDOM_CONTENT_FROM_NODE(curr)))
                return NULL;
            goto again;
        case PCVDOM_NODE_COMMENT:
            if (on_comment(co, frame, PCVDOM_COMMENT_FROM_NODE(curr)))
                return NULL;
            goto again;
        default:
            PC_ASSERT(0); // Not implemented yet
    }

    PC_ASSERT(0);
    return NULL; // NOTE: never reached here!!!
}

static struct pcintr_element_ops
ops = {
    .after_pushed       = after_pushed,
    .on_popping         = on_popping,
    .rerun              = NULL,
    .select_child       = select_child,
};

struct pcintr_element_ops* pcintr_get_update_ops(void)
{
    return &ops;
}
<|MERGE_RESOLUTION|>--- conflicted
+++ resolved
@@ -52,17 +52,11 @@
     purc_variant_t                from;
     purc_variant_t                from_result;
     purc_variant_t                with;
-<<<<<<< HEAD
-    enum pchvml_attr_operator   with_op;
-    purc_variant_t                src;
-    enum pchvml_attr_operator   src_op;
-=======
     enum pchvml_attr_operator     with_op;
     purc_variant_t                src;
     enum pchvml_attr_operator     src_op;
 
     purc_variant_t                literal;
->>>>>>> 8e3ed5ef
 };
 
 static void
@@ -443,26 +437,6 @@
 update_target_content(pcintr_stack_t stack, pcdom_element_t *target,
         const char *to, purc_variant_t src)
 {
-<<<<<<< HEAD
-    struct pcintr_stack_frame *frame;
-    frame = pcintr_stack_get_bottom_frame(stack);
-
-    struct ctxt_for_update *ctxt;
-    ctxt = (struct ctxt_for_update*)frame->ctxt;
-
-    PC_ASSERT(ctxt->src_op == PCHVML_ATTRIBUTE_OPERATOR);
-
-    if (strcmp(to, "displace")==0) {
-        int r = pcintr_util_set_child(target, "%.*s", (int)nr, fragment_chunk);
-        PC_ASSERT(r == 0);
-        return 0;
-    }
-
-    if (strcmp(to, "append")==0) {
-        int r = pcintr_util_add_child(target, "%.*s", (int)nr, fragment_chunk);
-        PC_ASSERT(r == 0);
-        return 0;
-=======
     UNUSED_PARAM(stack);
     if (purc_variant_is_string(src)) {
         const char *s = purc_variant_get_string_const(src);
@@ -478,7 +452,6 @@
     }
     if (purc_variant_is_ulongint(src)) {
         // return update_target_content_with_archetype(stack, target, to, src);
->>>>>>> 8e3ed5ef
     }
     PRINT_VARIANT(src);
     PC_ASSERT(0);
@@ -489,45 +462,11 @@
 update_target_attr(pcintr_stack_t stack, pcdom_element_t *target,
         const char *at, const char *to, purc_variant_t src)
 {
-<<<<<<< HEAD
-    PC_ASSERT(*attr_name);
-
-    struct pcintr_stack_frame *frame;
-    frame = pcintr_stack_get_bottom_frame(stack);
-
-    struct ctxt_for_update *ctxt;
-    ctxt = (struct ctxt_for_update*)frame->ctxt;
-
-    if (strcmp(to, "displace") == 0) {
-        PC_ASSERT(fragment_chunk[nr] == '\0');
-        if (ctxt->src_op == PCHVML_ATTRIBUTE_OPERATOR) {
-            int r = pcdom_element_set_attr(target, attr_name, fragment_chunk);
-            return r ? -1 : 0;
-        }
-        if (ctxt->src_op == PCHVML_ATTRIBUTE_TAIL_OPERATOR) {
-            const unsigned char *s;
-            size_t len;
-            s = pcdom_element_get_attribute(target,
-                (const unsigned char*)attr_name, strlen(attr_name),
-                &len);
-            PC_ASSERT(s);
-            char buf[1024];
-            size_t nr = sizeof(buf);
-            char *p;
-            p = pcutils_snprintf(buf, &nr,
-                    "%.*s%s", (int)len, (const char*)s, fragment_chunk);
-            PC_ASSERT(p);
-            int r = pcdom_element_set_attr(target, attr_name, p);
-            if (p != buf)
-                free(p);
-            return r ? -1 : 0;
-=======
     UNUSED_PARAM(stack);
     if (purc_variant_is_string(src)) {
         const char *s = purc_variant_get_string_const(src);
         if (strcmp(to, "displace") == 0) {
             return pcintr_util_set_attribute(target, at, s);
->>>>>>> 8e3ed5ef
         }
         D("to: %s", to);
         PC_ASSERT(0);
@@ -564,7 +503,6 @@
         return update_target_content(stack, target, s_to, src);
     }
     if (strncmp(s_at, "attr.", 5) == 0) {
-        PC_ASSERT(0);
         s_at += 5;
         return update_target_attr(stack, target, s_at, s_to, src);
     }
@@ -595,102 +533,6 @@
 }
 
 static int
-update_target_content(pcintr_stack_t stack, pcdom_element_t *target,
-        const char *to, purc_variant_t src)
-{
-    UNUSED_PARAM(stack);
-    if (purc_variant_is_string(src)) {
-        const char *s = purc_variant_get_string_const(src);
-        if (strcmp(to, "append") == 0) {
-            return pcintr_util_add_child(target, "%s", s);
-        }
-        if (strcmp(to, "displace") == 0) {
-            return pcintr_util_set_child(target, "%s", s);
-        }
-        D("to: %s", to);
-        PC_ASSERT(0);
-        return -1;
-    }
-    PRINT_VARIANT(src);
-    PC_ASSERT(0);
-    return -1;
-}
-
-static int
-update_target_attr(pcintr_stack_t stack, pcdom_element_t *target,
-        const char *at, const char *to, purc_variant_t src)
-{
-    UNUSED_PARAM(stack);
-    if (purc_variant_is_string(src)) {
-        const char *s = purc_variant_get_string_const(src);
-        if (strcmp(to, "displace") == 0) {
-            return pcintr_util_set_attribute(target, at, s);
-        }
-        D("to: %s", to);
-        PC_ASSERT(0);
-        return -1;
-    }
-    char *sv;
-    int r;
-    r = purc_variant_stringify_alloc(&sv, src);
-    PC_ASSERT(r >= 0 && sv);
-    r = pcintr_util_set_attribute(target, at, sv);
-    PC_ASSERT(r == 0);
-    free(sv);
-
-    return 0;
-}
-
-static int
-update_target(pcintr_stack_t stack, pcdom_element_t *target,
-        purc_variant_t at, purc_variant_t to, purc_variant_t src)
-{
-    const char *s_to = "displace";
-    if (to != PURC_VARIANT_INVALID) {
-        PC_ASSERT(purc_variant_is_string(to));
-        s_to = purc_variant_get_string_const(to);
-    }
-
-    const char *s_at = "textContent";
-    if (at != PURC_VARIANT_INVALID) {
-        PC_ASSERT(purc_variant_is_string(at));
-        s_at = purc_variant_get_string_const(at);
-    }
-
-    if (strcmp(s_at, "textContent") == 0) {
-        return update_target_content(stack, target, s_to, src);
-    }
-    if (strncmp(s_at, "attr.", 5) == 0) {
-        s_at += 5;
-        return update_target_attr(stack, target, s_at, s_to, src);
-    }
-
-    PRINT_VARIANT(at);
-    PC_ASSERT(0);
-    return -1;
-}
-
-static int
-update_elements(pcintr_stack_t stack,
-        purc_variant_t elems, purc_variant_t at, purc_variant_t to,
-        purc_variant_t src)
-{
-    PC_ASSERT(purc_variant_is_native(elems));
-    size_t idx = 0;
-    while (1) {
-        struct pcdom_element *target;
-        target = pcdvobjs_get_element_from_elements(elems, idx++);
-        if (!target)
-            break;
-        int r = update_target(stack, target, at, to, src);
-        if (r)
-            return -1;
-    }
-
-    return 0;
-}
-
-static int
 process(pcintr_coroutine_t co, struct pcintr_stack_frame *frame)
 {
     UNUSED_PARAM(co);
@@ -722,76 +564,6 @@
     }
     if (type == PURC_VARIANT_TYPE_STRING) {
         const char *s = purc_variant_get_string_const(on);
-<<<<<<< HEAD
-        if (1) {
-            pchtml_html_document_t *doc = co->stack->doc;
-            purc_variant_t elems = pcdvobjs_elements_by_css(doc, s);
-            PC_ASSERT(elems != PURC_VARIANT_INVALID);
-            struct pcdom_element *elem;
-            elem = pcdvobjs_get_element_from_elements(elems, 0);
-            PC_ASSERT(elem);
-            int r = update_elements(co->stack, elems, at, to, src);
-            purc_variant_unref(elems);
-            return r ? -1 : 0;
-        }
-        PC_ASSERT(0);
-        PC_ASSERT(s);
-        PC_ASSERT(s[0] == '#'); // TODO:
-        pchtml_html_document_t *doc = co->stack->doc;
-        pcdom_element_t *body;
-        body = pchtml_doc_get_body(doc);
-        pcdom_document_t *document = pcdom_interface_document(doc);
-
-        pcdom_collection_t *collection;
-        collection = pcdom_collection_create(document);
-        PC_ASSERT(collection);
-        unsigned int ui;
-        ui = pcdom_collection_init(collection, 10);
-        PC_ASSERT(ui == 0);
-        ui = pcdom_elements_by_attr(body, collection,
-                (const unsigned char*)"id", 2,
-                (const unsigned char*)s+1, strlen(s+1),
-                false);
-        PC_ASSERT(ui == 0);
-        int r = 0;
-        for (unsigned int i=0; i<pcdom_collection_length(collection); ++i) {
-            PC_ASSERT(i == 0);
-            pcdom_node_t *node;
-            node = pcdom_collection_node(collection, i);
-            PC_ASSERT(node);
-            pcdom_element_t *elem = (pcdom_element_t*)node;
-            purc_variant_t o = pcdvobjs_make_elements(elem);
-            PC_ASSERT(o != PURC_VARIANT_INVALID);
-            if (purc_variant_is_string(src)) {
-                const char *content = purc_variant_get_string_const(src);
-                D("content: [%s]", content);
-                r = update_element(co->stack, o, at, to, "%s", content);
-                if (r)
-                    break;
-            }
-            else if (purc_variant_is_number(src)) {
-                PC_ASSERT(0);
-                double d;
-                bool ok;
-                ok = purc_variant_cast_to_number(src, &d, false);
-                PC_ASSERT(ok);
-                r = update_element(co->stack, o, at, to, "%g", d);
-                if (r)
-                    break;
-            }
-            else if (purc_variant_is_undefined(src)) {
-                PC_ASSERT(0);
-            }
-            else {
-                PRINT_VARIANT(on);
-                PRINT_VARIANT(src);
-                PC_ASSERT(0); // Not implemented yet
-            }
-            purc_variant_unref(o);
-        }
-        pcdom_collection_destroy(collection, true);
-
-=======
 
         pchtml_html_document_t *doc = co->stack->doc;
         purc_variant_t elems = pcdvobjs_elements_by_css(doc, s);
@@ -801,7 +573,6 @@
         PC_ASSERT(elem);
         int r = update_elements(co->stack, elems, at, to, src);
         purc_variant_unref(elems);
->>>>>>> 8e3ed5ef
         return r ? -1 : 0;
     }
     PC_ASSERT(0); // Not implemented yet
@@ -1035,29 +806,6 @@
         return NULL;
     }
 
-<<<<<<< HEAD
-    purc_variant_t src = PURC_VARIANT_INVALID;
-    ctxt->src_op = PCHVML_ATTRIBUTE_OPERATOR;
-    if (ctxt->from != PURC_VARIANT_INVALID) {
-        if (ctxt->with != PURC_VARIANT_INVALID) {
-            PC_ASSERT(ctxt->with_op == PCHVML_ATTRIBUTE_OPERATOR);
-        }
-        src = get_source_by_from(&stack->co, frame, ctxt->from, ctxt->with);
-        PC_ASSERT(src != PURC_VARIANT_INVALID);
-    }
-    else if (ctxt->with != PURC_VARIANT_INVALID) {
-        ctxt->src_op = ctxt->with_op;
-        src = get_source_by_with(&stack->co, frame, ctxt->with);
-        PC_ASSERT(src != PURC_VARIANT_INVALID);
-    }
-    else {
-        if (frame->ctnt_var == PURC_VARIANT_INVALID) {
-            PC_ASSERT(0);
-            PC_ASSERT(frame->ctnt_var != PURC_VARIANT_INVALID);
-            purc_set_error_with_info(PURC_ERROR_ARGUMENT_MISSED,
-                    "lack of vdom attribute 'with'/'from' for element <%s>",
-                    element->tag_name);
-=======
     // FIXME
     // load from network
     purc_variant_t from = ctxt->from;
@@ -1069,7 +817,6 @@
         purc_variant_t v;
         v = get_source_by_from(&stack->co, frame, ctxt->from, ctxt->with);
         if (v == PURC_VARIANT_INVALID)
->>>>>>> 8e3ed5ef
             return NULL;
         PURC_VARIANT_SAFE_CLEAR(ctxt->from_result);
         ctxt->from_result = v;
