/**
 * @file update.c
 * @author Xu Xiaohong
 * @date 2021/12/06
 * @brief
 *
 * Copyright (C) 2021 FMSoft <https://www.fmsoft.cn>
 *
 * This file is a part of PurC (short for Purring Cat), an HVML interpreter.
 * 
 * This program is free software: you can redistribute it and/or modify
 * it under the terms of the GNU Lesser General Public License as published by
 * the Free Software Foundation, either version 3 of the License, or
 * (at your option) any later version.
 *
 * This program is distributed in the hope that it will be useful,
 * but WITHOUT ANY WARRANTY; without even the implied warranty of
 * MERCHANTABILITY or FITNESS FOR A PARTICULAR PURPOSE.  See the
 * GNU Lesser General Public License for more details.
 *
 * You should have received a copy of the GNU Lesser General Public License
 * along with this program.  If not, see <https://www.gnu.org/licenses/>.
 *
 */

#include "purc.h"

#include "internal.h"

#include "private/debug.h"
#include "private/dvobjs.h"
#include "private/runloop.h"

#include "html/interfaces/document.h"

#include "ops.h"

#include <pthread.h>
#include <unistd.h>
#include <libgen.h>

#define TO_DEBUG 1

struct ctxt_for_update {
    struct pcvdom_node           *curr;

    purc_variant_t                on;
    purc_variant_t                to;
    purc_variant_t                at;
    purc_variant_t                src;
};

static void
ctxt_for_update_destroy(struct ctxt_for_update *ctxt)
{
    if (ctxt) {
        PURC_VARIANT_SAFE_CLEAR(ctxt->on);
        PURC_VARIANT_SAFE_CLEAR(ctxt->to);
        PURC_VARIANT_SAFE_CLEAR(ctxt->at);
        PURC_VARIANT_SAFE_CLEAR(ctxt->src);
        free(ctxt);
    }
}

static void
ctxt_destroy(void *ctxt)
{
    ctxt_for_update_destroy((struct ctxt_for_update*)ctxt);
}

static purc_variant_t
get_source_by_with(pcintr_coroutine_t co, struct pcintr_stack_frame *frame,
    purc_variant_t with)
{
    UNUSED_PARAM(frame);
    if (purc_variant_is_type(with, PURC_VARIANT_TYPE_ULONGINT)) {
        bool ok;
        uint64_t u64;
        ok = purc_variant_cast_to_ulongint(with, &u64, false);
        PC_ASSERT(ok);
        struct pcvcm_node *vcm_content;
        vcm_content = (struct pcvcm_node*)u64;
        PC_ASSERT(vcm_content);

        pcintr_stack_t stack = co->stack;
        PC_ASSERT(stack);

        return pcvcm_eval(vcm_content, stack);
    }
    else if (purc_variant_is_type(with, PURC_VARIANT_TYPE_STRING)) {
        purc_variant_ref(with);
        return with;
    }
    else {
        PC_ASSERT(0); // Not implemented yet
        return PURC_VARIANT_INVALID;
    }
}

static purc_variant_t
get_source_by_from(pcintr_coroutine_t co, struct pcintr_stack_frame *frame,
    purc_variant_t from)
{
    UNUSED_PARAM(co);
    UNUSED_PARAM(frame);
    const char* uri = purc_variant_get_string_const(from);
    return pcintr_load_from_uri(uri);
}

static purc_variant_t
get_source(pcintr_coroutine_t co, struct pcintr_stack_frame *frame)
{
    purc_variant_t with;
    with = purc_variant_object_get_by_ckey(frame->attr_vars, "with");
    if (with != PURC_VARIANT_INVALID)
        return get_source_by_with(co, frame, with);

    purc_variant_t from;
    from = purc_variant_object_get_by_ckey(frame->attr_vars, "from");
    if (from != PURC_VARIANT_INVALID)
        return get_source_by_from(co, frame, from);

    if (frame->ctnt_var != PURC_VARIANT_INVALID)
        purc_variant_ref(frame->ctnt_var);

    if (frame->ctnt_var)
        purc_clr_error();

    return frame->ctnt_var;
}

static int
process_object(pcintr_coroutine_t co, struct pcintr_stack_frame *frame)
{
    UNUSED_PARAM(co);
    struct ctxt_for_update *ctxt;
    ctxt = (struct ctxt_for_update*)frame->ctxt;
    PC_ASSERT(ctxt);
    purc_variant_t on  = ctxt->on;
    purc_variant_t to  = ctxt->to;
    purc_variant_t src = ctxt->src;
    PC_ASSERT(on != PURC_VARIANT_INVALID);
    PC_ASSERT(to != PURC_VARIANT_INVALID);
    PC_ASSERT(src != PURC_VARIANT_INVALID);

    const char *op = purc_variant_get_string_const(to);
    PC_ASSERT(op);
    if (strcmp(op, "merge")==0) {
        if (!purc_variant_is_type(src, PURC_VARIANT_TYPE_OBJECT)) {
            purc_set_error(PURC_ERROR_INVALID_VALUE);
            return -1;
        }
        if (!purc_variant_is_type(on, PURC_VARIANT_TYPE_OBJECT)) {
            purc_set_error(PURC_ERROR_INVALID_VALUE);
            return -1;
        }
        purc_variant_t k, v;
        foreach_key_value_in_variant_object(src, k, v)
            bool ok = purc_variant_object_set(on, k, v);
            PC_ASSERT(ok); // TODO: debug-only-now
        end_foreach;
        return 0;
    }
    PC_ASSERT(0); // Not implemented yet
    return -1;
}

<<<<<<< HEAD
static int
process_set(pcintr_coroutine_t co, struct pcintr_stack_frame *frame)
{
    UNUSED_PARAM(co);
    struct ctxt_for_update *ctxt;
    ctxt = (struct ctxt_for_update*)frame->ctxt;
    PC_ASSERT(ctxt);
    purc_variant_t on  = ctxt->on;
    purc_variant_t to  = ctxt->to;
    purc_variant_t src = ctxt->src;
    PC_ASSERT(on != PURC_VARIANT_INVALID);
    PC_ASSERT(to != PURC_VARIANT_INVALID);
    PC_ASSERT(src != PURC_VARIANT_INVALID);

    const char *op = purc_variant_get_string_const(to);
    PC_ASSERT(op);
    if (strcmp(op, "displace")==0) {
        if (!purc_variant_is_type(src, PURC_VARIANT_TYPE_ARRAY)) {
            purc_set_error(PURC_ERROR_INVALID_VALUE);
            return -1;
        }
        if (!purc_variant_is_type(on, PURC_VARIANT_TYPE_SET)) {
            purc_set_error(PURC_ERROR_INVALID_VALUE);
            return -1;
        }
        purc_variant_t v;
        struct rb_node *n;
        foreach_value_in_variant_set_safe_x(on, v, n)
            bool ok = purc_variant_set_remove(on, v);
            PC_ASSERT(ok); // FIXME: debug-only-now
        end_foreach;
        foreach_value_in_variant_array(src, v)
            char buf[1024];
            pcvariant_serialize(buf, sizeof(buf), v);
            D("v: %s", buf);
            bool ok = purc_variant_set_add(on, v, true);
            if (!ok)
                return -1;
        end_foreach;
        return 0;
    }
    PC_ASSERT(0); // Not implemented yet
    return -1;
}

static int
process(pcintr_coroutine_t co, struct pcintr_stack_frame *frame)
{
    UNUSED_PARAM(co);
    struct ctxt_for_update *ctxt;
    ctxt = (struct ctxt_for_update*)frame->ctxt;
    PC_ASSERT(ctxt);
    purc_variant_t on  = ctxt->on;
    purc_variant_t to  = ctxt->to;
    purc_variant_t at  = ctxt->at;
    purc_variant_t src = ctxt->src;
    PC_ASSERT(on != PURC_VARIANT_INVALID);
    PC_ASSERT(src != PURC_VARIANT_INVALID);

    /* FIXME: what if array of elements? */
    enum purc_variant_type type = purc_variant_get_type(on);
    if (type == PURC_VARIANT_TYPE_NATIVE) {
        const char *s = purc_variant_get_string_const(src);
        // fprintf(stderr, "[%s]\n", s);
        // pcintr_printf_to_edom(stack, "%s", s);
        pcintr_printf_to_fragment(co->stack, on, to, "%s", s);
        return 0;
    }
    if (type == PURC_VARIANT_TYPE_OBJECT) {
        return process_object(co, frame);
    }
    if (type == PURC_VARIANT_TYPE_ARRAY) {
        PC_ASSERT(0); // Not implemented yet
=======
    // TODO: '$@'
    // purc_variant_t on;
    // on = purc_variant_object_get_by_ckey(frame->attr_vars, "on", false);
    // if (on == PURC_VARIANT_INVALID)
    //     return -1;
    // PURC_VARIANT_SAFE_CLEAR(ctxt->on);
    // ctxt->on = on;
    // purc_variant_ref(on);

    purc_variant_t to;
    to = purc_variant_object_get_by_ckey(frame->attr_vars, "to", false);
    if (to == PURC_VARIANT_INVALID)
>>>>>>> 8b11bde3
        return -1;
    }
    if (type == PURC_VARIANT_TYPE_SET) {
        return process_set(co, frame);
    }
    if (type == PURC_VARIANT_TYPE_STRING) {
        const char *s = purc_variant_get_string_const(on);
        PC_ASSERT(s);
        PC_ASSERT(s[0] == '#'); // TODO:
        pchtml_html_document_t *doc = co->stack->edom_gen.doc;
        pcedom_element_t *body = (pcedom_element_t*)doc->body;
        pcedom_document_t *document = (pcedom_document_t*)doc;
        pcedom_collection_t *collection;
        collection = pcedom_collection_create(document);
        PC_ASSERT(collection);
        unsigned int ui;
        ui = pcedom_collection_init(collection, 10);
        PC_ASSERT(ui == 0);
        ui = pcedom_elements_by_attr(body, collection,
                (const unsigned char*)"id", 2,
                (const unsigned char*)s+1, strlen(s+1),
                false);
        PC_ASSERT(ui == 0);
        for (unsigned int i=0; i<pcedom_collection_length(collection); ++i) {
            pcedom_node_t *node;
            node = pcedom_collection_node(collection, i);
            PC_ASSERT(node);
            pcedom_element_t *elem = (pcedom_element_t*)node;
            purc_variant_t o = pcdvobjs_make_element_variant(elem);
            PC_ASSERT(o != PURC_VARIANT_INVALID);
            const char *content = purc_variant_get_string_const(src);
            pcintr_printf_to_fragment(co->stack, o, at, "%s", content);
        }
        pcedom_collection_destroy(collection, true);
        return 0;
    }
    PC_ASSERT(0); // Not implemented yet
    return -1;
}

<<<<<<< HEAD
static int
post_process(pcintr_coroutine_t co, struct pcintr_stack_frame *frame)
{
    struct ctxt_for_update *ctxt;
    ctxt = (struct ctxt_for_update*)frame->ctxt;
    PC_ASSERT(ctxt);
=======
    purc_variant_t with;
    with = purc_variant_object_get_by_ckey(frame->attr_vars, "with", false);
    if (with == PURC_VARIANT_INVALID)
        return -1;
>>>>>>> 8b11bde3

    // TODO: '$@'
    purc_variant_t on;
    on = purc_variant_object_get_by_ckey(frame->attr_vars, "on");
    if (on == PURC_VARIANT_INVALID)
        return -1;
    PURC_VARIANT_SAFE_CLEAR(ctxt->on);
    ctxt->on = on;
    purc_variant_ref(on);

    purc_variant_t to;
    to = purc_variant_object_get_by_ckey(frame->attr_vars, "to");
    if (to != PURC_VARIANT_INVALID) {
        PURC_VARIANT_SAFE_CLEAR(ctxt->to);
        ctxt->to = to;
        purc_variant_ref(to);
    }

    purc_variant_t at;
    at = purc_variant_object_get_by_ckey(frame->attr_vars, "at");
    if (at != PURC_VARIANT_INVALID) {
        PURC_VARIANT_SAFE_CLEAR(ctxt->at);
        ctxt->at = at;
        purc_variant_ref(at);
    }

    purc_variant_t src = get_source(co, frame);
    if (src == PURC_VARIANT_INVALID)
        return -1;
    PURC_VARIANT_SAFE_CLEAR(ctxt->src);
    ctxt->src = src;

    purc_clr_error();
    return process(co, frame);
}

static void*
after_pushed(pcintr_stack_t stack, pcvdom_element_t pos)
{
    PC_ASSERT(stack && pos);
    PC_ASSERT(stack == purc_get_stack());

    struct pcintr_stack_frame *frame;
    frame = pcintr_stack_get_bottom_frame(stack);

    frame->pos = pos; // ATTENTION!!

    if (pcintr_set_symbol_var_at_sign())
        return NULL;

    struct pcvdom_element *element = frame->pos;
    PC_ASSERT(element);
    D("<%s>", element->tag_name);

    int r;
    r = pcintr_element_eval_attrs(frame, element);
    if (r)
        return NULL;

    struct pcvcm_node *vcm_content = element->vcm_content;
    if (vcm_content) {
        purc_variant_t v = pcvcm_eval(vcm_content, stack);
        if (v == PURC_VARIANT_INVALID)
            return NULL;

        PURC_VARIANT_SAFE_CLEAR(frame->ctnt_var);
        frame->ctnt_var = v;
    }

    struct ctxt_for_update *ctxt;
    ctxt = (struct ctxt_for_update*)calloc(1, sizeof(*ctxt));
    if (!ctxt) {
        purc_set_error(PURC_ERROR_OUT_OF_MEMORY);
        return NULL;
    }

    frame->ctxt = ctxt;
    frame->ctxt_destroy = ctxt_destroy;
    purc_clr_error();

    r = post_process(&stack->co, frame);
    if (r)
        return NULL;

    return ctxt;
}

static bool
on_popping(pcintr_stack_t stack, void* ud)
{
    PC_ASSERT(stack);
    PC_ASSERT(stack == purc_get_stack());

    struct pcintr_stack_frame *frame;
    frame = pcintr_stack_get_bottom_frame(stack);
    PC_ASSERT(frame);
    PC_ASSERT(ud == frame->ctxt);

    struct pcvdom_element *element = frame->pos;
    PC_ASSERT(element);

    struct ctxt_for_update *ctxt;
    ctxt = (struct ctxt_for_update*)frame->ctxt;
    if (ctxt) {
        ctxt_for_update_destroy(ctxt);
        frame->ctxt = NULL;
    }

    D("</%s>", element->tag_name);
    return true;
}

static void
on_element(pcintr_coroutine_t co, struct pcintr_stack_frame *frame,
        struct pcvdom_element *element)
{
    UNUSED_PARAM(co);
    UNUSED_PARAM(frame);
    UNUSED_PARAM(element);
}

static void
on_content(pcintr_coroutine_t co, struct pcintr_stack_frame *frame,
        struct pcvdom_content *content)
{
    UNUSED_PARAM(co);
    UNUSED_PARAM(frame);
    PC_ASSERT(content);
    char *text = content->text;
    D("content: [%s]", text);
}

static void
on_comment(pcintr_coroutine_t co, struct pcintr_stack_frame *frame,
        struct pcvdom_comment *comment)
{
    UNUSED_PARAM(co);
    UNUSED_PARAM(frame);
    PC_ASSERT(comment);
    char *text = comment->text;
    D("comment: [%s]", text);
}

static pcvdom_element_t
select_child(pcintr_stack_t stack, void* ud)
{
    PC_ASSERT(stack);
    PC_ASSERT(stack == purc_get_stack());

    pcintr_coroutine_t co = &stack->co;
    struct pcintr_stack_frame *frame;
    frame = pcintr_stack_get_bottom_frame(stack);
    PC_ASSERT(ud == frame->ctxt);

    struct ctxt_for_update *ctxt;
    ctxt = (struct ctxt_for_update*)frame->ctxt;

    struct pcvdom_node *curr;

again:
    curr = ctxt->curr;

    if (curr == NULL) {
        struct pcvdom_element *element = frame->pos;
        struct pcvdom_node *node = &element->node;
        node = pcvdom_node_first_child(node);
        curr = node;
    }
    else {
        curr = pcvdom_node_next_sibling(curr);
    }

    ctxt->curr = curr;

    if (curr == NULL) {
        purc_clr_error();
        return NULL;
    }

    switch (curr->type) {
        case PCVDOM_NODE_DOCUMENT:
            PC_ASSERT(0); // Not implemented yet
            break;
        case PCVDOM_NODE_ELEMENT:
            {
                D("");
                pcvdom_element_t element = PCVDOM_ELEMENT_FROM_NODE(curr);
                on_element(co, frame, element);
                PC_ASSERT(stack->except == 0);
                return element;
            }
        case PCVDOM_NODE_CONTENT:
            D("");
            on_content(co, frame, PCVDOM_CONTENT_FROM_NODE(curr));
            goto again;
        case PCVDOM_NODE_COMMENT:
            D("");
            on_comment(co, frame, PCVDOM_COMMENT_FROM_NODE(curr));
            goto again;
        default:
            PC_ASSERT(0); // Not implemented yet
    }

    PC_ASSERT(0);
    return NULL; // NOTE: never reached here!!!
}

static struct pcintr_element_ops
ops = {
    .after_pushed       = after_pushed,
    .on_popping         = on_popping,
    .rerun              = NULL,
    .select_child       = select_child,
};

struct pcintr_element_ops* pcintr_get_update_ops(void)
{
    return &ops;
}
<|MERGE_RESOLUTION|>--- conflicted
+++ resolved
@@ -111,12 +111,12 @@
 get_source(pcintr_coroutine_t co, struct pcintr_stack_frame *frame)
 {
     purc_variant_t with;
-    with = purc_variant_object_get_by_ckey(frame->attr_vars, "with");
+    with = purc_variant_object_get_by_ckey(frame->attr_vars, "with", false);
     if (with != PURC_VARIANT_INVALID)
         return get_source_by_with(co, frame, with);
 
     purc_variant_t from;
-    from = purc_variant_object_get_by_ckey(frame->attr_vars, "from");
+    from = purc_variant_object_get_by_ckey(frame->attr_vars, "from", false);
     if (from != PURC_VARIANT_INVALID)
         return get_source_by_from(co, frame, from);
 
@@ -165,7 +165,6 @@
     return -1;
 }
 
-<<<<<<< HEAD
 static int
 process_set(pcintr_coroutine_t co, struct pcintr_stack_frame *frame)
 {
@@ -192,12 +191,14 @@
             return -1;
         }
         purc_variant_t v;
-        struct rb_node *n;
-        foreach_value_in_variant_set_safe_x(on, v, n)
-            bool ok = purc_variant_set_remove(on, v);
+        foreach_value_in_variant_set_safe(on, v)
+            bool ok = purc_variant_set_remove(on, v, false);
             PC_ASSERT(ok); // FIXME: debug-only-now
         end_foreach;
-        foreach_value_in_variant_array(src, v)
+
+        size_t curr;
+        foreach_value_in_variant_array(src, v, curr)
+            (void)curr;
             char buf[1024];
             pcvariant_serialize(buf, sizeof(buf), v);
             D("v: %s", buf);
@@ -239,20 +240,6 @@
     }
     if (type == PURC_VARIANT_TYPE_ARRAY) {
         PC_ASSERT(0); // Not implemented yet
-=======
-    // TODO: '$@'
-    // purc_variant_t on;
-    // on = purc_variant_object_get_by_ckey(frame->attr_vars, "on", false);
-    // if (on == PURC_VARIANT_INVALID)
-    //     return -1;
-    // PURC_VARIANT_SAFE_CLEAR(ctxt->on);
-    // ctxt->on = on;
-    // purc_variant_ref(on);
-
-    purc_variant_t to;
-    to = purc_variant_object_get_by_ckey(frame->attr_vars, "to", false);
-    if (to == PURC_VARIANT_INVALID)
->>>>>>> 8b11bde3
         return -1;
     }
     if (type == PURC_VARIANT_TYPE_SET) {
@@ -263,53 +250,46 @@
         PC_ASSERT(s);
         PC_ASSERT(s[0] == '#'); // TODO:
         pchtml_html_document_t *doc = co->stack->edom_gen.doc;
-        pcedom_element_t *body = (pcedom_element_t*)doc->body;
-        pcedom_document_t *document = (pcedom_document_t*)doc;
-        pcedom_collection_t *collection;
-        collection = pcedom_collection_create(document);
+        pcdom_element_t *body = (pcdom_element_t*)doc->body;
+        pcdom_document_t *document = (pcdom_document_t*)doc;
+        pcdom_collection_t *collection;
+        collection = pcdom_collection_create(document);
         PC_ASSERT(collection);
         unsigned int ui;
-        ui = pcedom_collection_init(collection, 10);
+        ui = pcdom_collection_init(collection, 10);
         PC_ASSERT(ui == 0);
-        ui = pcedom_elements_by_attr(body, collection,
+        ui = pcdom_elements_by_attr(body, collection,
                 (const unsigned char*)"id", 2,
                 (const unsigned char*)s+1, strlen(s+1),
                 false);
         PC_ASSERT(ui == 0);
-        for (unsigned int i=0; i<pcedom_collection_length(collection); ++i) {
-            pcedom_node_t *node;
-            node = pcedom_collection_node(collection, i);
+        for (unsigned int i=0; i<pcdom_collection_length(collection); ++i) {
+            pcdom_node_t *node;
+            node = pcdom_collection_node(collection, i);
             PC_ASSERT(node);
-            pcedom_element_t *elem = (pcedom_element_t*)node;
+            pcdom_element_t *elem = (pcdom_element_t*)node;
             purc_variant_t o = pcdvobjs_make_element_variant(elem);
             PC_ASSERT(o != PURC_VARIANT_INVALID);
             const char *content = purc_variant_get_string_const(src);
             pcintr_printf_to_fragment(co->stack, o, at, "%s", content);
         }
-        pcedom_collection_destroy(collection, true);
+        pcdom_collection_destroy(collection, true);
         return 0;
     }
     PC_ASSERT(0); // Not implemented yet
     return -1;
 }
 
-<<<<<<< HEAD
 static int
 post_process(pcintr_coroutine_t co, struct pcintr_stack_frame *frame)
 {
     struct ctxt_for_update *ctxt;
     ctxt = (struct ctxt_for_update*)frame->ctxt;
     PC_ASSERT(ctxt);
-=======
-    purc_variant_t with;
-    with = purc_variant_object_get_by_ckey(frame->attr_vars, "with", false);
-    if (with == PURC_VARIANT_INVALID)
-        return -1;
->>>>>>> 8b11bde3
 
     // TODO: '$@'
     purc_variant_t on;
-    on = purc_variant_object_get_by_ckey(frame->attr_vars, "on");
+    on = purc_variant_object_get_by_ckey(frame->attr_vars, "on", false);
     if (on == PURC_VARIANT_INVALID)
         return -1;
     PURC_VARIANT_SAFE_CLEAR(ctxt->on);
@@ -317,7 +297,7 @@
     purc_variant_ref(on);
 
     purc_variant_t to;
-    to = purc_variant_object_get_by_ckey(frame->attr_vars, "to");
+    to = purc_variant_object_get_by_ckey(frame->attr_vars, "to", false);
     if (to != PURC_VARIANT_INVALID) {
         PURC_VARIANT_SAFE_CLEAR(ctxt->to);
         ctxt->to = to;
@@ -325,7 +305,7 @@
     }
 
     purc_variant_t at;
-    at = purc_variant_object_get_by_ckey(frame->attr_vars, "at");
+    at = purc_variant_object_get_by_ckey(frame->attr_vars, "at", false);
     if (at != PURC_VARIANT_INVALID) {
         PURC_VARIANT_SAFE_CLEAR(ctxt->at);
         ctxt->at = at;
