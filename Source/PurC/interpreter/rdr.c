/*
 * @file rdr.c
 * @author XueShuming
 * @date 2022/03/09
 * @brief The impl of the interaction between interpreter and renderer.
 *
 * Copyright (C) 2021 FMSoft <https://www.fmsoft.cn>
 *
 * This file is a part of PurC (short for Purring Cat), an HVML interpreter.
 *
 * This program is free software: you can redistribute it and/or modify
 * it under the terms of the GNU Lesser General Public License as published by
 * the Free Software Foundation, either version 3 of the License, or
 * (at your option) any later version.
 *
 * This program is distributed in the hope that it will be useful,
 * but WITHOUT ANY WARRANTY; without even the implied warranty of
 * MERCHANTABILITY or FITNESS FOR A PARTICULAR PURPOSE.  See the
 * GNU Lesser General Public License for more details.
 *
 * You should have received a copy of the GNU Lesser General Public License
 * along with this program.  If not, see <https://www.gnu.org/licenses/>.
 */

#include "purc.h"
#include "config.h"
#include "internal.h"

#include "private/errors.h"
#include "private/instance.h"
#include "private/utils.h"
#include "private/variant.h"
#include "private/pcrdr.h"

#include <string.h>

#define ID_KEY                  "id"
#define NAME_KEY                "name"
#define TITLE_KEY               "title"
#define STYLE_KEY               "style"
#define LEVEL_KEY               "level"
#define CLASS_KEY               "class"

#define BUFF_MIN                1024
#define BUFF_MAX                1024 * 4
#define LEN_BUFF_LONGLONGINT    128

static bool
object_set(purc_variant_t object, const char *key, const char *value)
{
    purc_variant_t k = purc_variant_make_string_static(key, false);
    if (k == PURC_VARIANT_INVALID) {
        purc_set_error(PURC_ERROR_OUT_OF_MEMORY);
        return false;
    }

    purc_variant_t v = purc_variant_make_string_static(value, false);
    if (k == PURC_VARIANT_INVALID) {
        purc_variant_unref(k);
        purc_set_error(PURC_ERROR_OUT_OF_MEMORY);
        return false;
    }

    purc_variant_object_set(object, k, v);
    purc_variant_unref(k);
    purc_variant_unref(v);
    return true;
}

pcrdr_msg *pcintr_rdr_send_request_and_wait_response(struct pcrdr_conn *conn,
        pcrdr_msg_target target, uint64_t target_value, const char *operation,
        pcrdr_msg_element_type element_type, const char *element,
        const char *property, pcrdr_msg_data_type data_type,
        purc_variant_t data)
{
    pcrdr_msg *response_msg = NULL;
    pcrdr_msg *msg = pcrdr_make_request_message(
            target,                             /* target */
            target_value,                       /* target_value */
            operation,                          /* operation */
            NULL,                               /* request_id */
            element_type,                       /* element_type */
            element,                            /* element */
            property,                           /* property */
            PCRDR_MSG_DATA_TYPE_VOID,           /* data_type */
            NULL,                               /* data */
            0                                   /* data_len */
            );
    if (msg == NULL) {
        purc_set_error(PURC_ERROR_OUT_OF_MEMORY);
        goto failed;
    }

    msg->dataType = data_type;
    msg->data = data;

    if (pcrdr_send_request_and_wait_response(conn,
            msg, PCRDR_TIME_DEF_EXPECTED, &response_msg) < 0) {
        goto failed;
    }
    pcrdr_release_message(msg);
    msg = NULL;

    return response_msg;

failed:
    if (msg) {
        pcrdr_release_message(msg);
    }

    return NULL;
}

uintptr_t pcintr_rdr_create_workspace(struct pcrdr_conn *conn,
        uintptr_t session, const char *id, const char *title,
        const char *classes, const char *style)
{
    uintptr_t workspace = 0;
    pcrdr_msg *response_msg = NULL;

    const char *operation = PCRDR_OPERATION_CREATEWORKSPACE;
    pcrdr_msg_target target = PCRDR_MSG_TARGET_SESSION;
    uint64_t target_value = session;
    pcrdr_msg_element_type element_type = PCRDR_MSG_ELEMENT_TYPE_VOID;
    pcrdr_msg_data_type data_type = PCRDR_MSG_DATA_TYPE_JSON;
    purc_variant_t data = PURC_VARIANT_INVALID;

    data = purc_variant_make_object(0, NULL, NULL);
    if (data == PURC_VARIANT_INVALID) {
        purc_set_error(PURC_ERROR_OUT_OF_MEMORY);
        goto failed;
    }

    if (!object_set(data, ID_KEY, id)) {
        goto failed;
    }

    if (title && !object_set(data, TITLE_KEY, title)) {
        goto failed;
    }

    if (classes && !object_set(data, CLASS_KEY, classes)) {
        goto failed;
    }

    if (style && !object_set(data, STYLE_KEY, style)) {
        goto failed;
    }

    response_msg = pcintr_rdr_send_request_and_wait_response(conn, target,
            target_value, operation, element_type, NULL, NULL, data_type,
            data);

    if (response_msg == NULL) {
        goto failed;
    }

    int ret_code = response_msg->retCode;
    if (ret_code == PCRDR_SC_OK) {
        workspace = response_msg->resultValue;
    }

    pcrdr_release_message(response_msg);

    if (ret_code != PCRDR_SC_OK) {
        purc_set_error(PCRDR_ERROR_SERVER_REFUSED);
        goto failed;
    }

    return workspace;

failed:
    if (data != PURC_VARIANT_INVALID) {
        purc_variant_unref(data);
    }

    return 0;
}

bool pcintr_rdr_destroy_workspace(struct pcrdr_conn *conn,
        uintptr_t session, uintptr_t workspace)
{
    pcrdr_msg *response_msg = NULL;

    const char *operation = PCRDR_OPERATION_DESTROYWORKSPACE;
    pcrdr_msg_target target = PCRDR_MSG_TARGET_SESSION;
    uint64_t target_value = session;
    pcrdr_msg_element_type element_type = PCRDR_MSG_ELEMENT_TYPE_HANDLE;
    pcrdr_msg_data_type data_type = PCRDR_MSG_DATA_TYPE_VOID;
    purc_variant_t data = PURC_VARIANT_INVALID;

    char element[LEN_BUFF_LONGLONGINT];
    int n = snprintf(element, sizeof(element),
            "%llx", (unsigned long long int)workspace);
    if (n < 0) {
        purc_set_error(PURC_ERROR_BAD_STDC_CALL);
        goto failed;
    }
    else if ((size_t)n >= sizeof (element)) {
        PC_DEBUG ("Too small elementer to serialize message.\n");
        purc_set_error(PURC_ERROR_TOO_SMALL_BUFF);
        goto failed;
    }

    response_msg = pcintr_rdr_send_request_and_wait_response(conn, target,
            target_value, operation, element_type, element, NULL,
            data_type, data);

    if (response_msg == NULL) {
        goto failed;
    }

    int ret_code = response_msg->retCode;
    if (ret_code != PCRDR_SC_OK) {
        purc_set_error(PCRDR_ERROR_SERVER_REFUSED);
        goto failed;
    }

    pcrdr_release_message(response_msg);
    return true;

failed:
    if (data != PURC_VARIANT_INVALID) {
        purc_variant_unref(data);
    }

    if (response_msg) {
        pcrdr_release_message(response_msg);
    }

    return false;
}

bool pcintr_rdr_update_workspace(struct pcrdr_conn *conn,
        uintptr_t session, uintptr_t workspace,
        const char *property, const char *value)
{
    pcrdr_msg *response_msg = NULL;

    const char *operation = PCRDR_OPERATION_UPDATEWORKSPACE;
    pcrdr_msg_target target = PCRDR_MSG_TARGET_SESSION;
    uint64_t target_value = session;
    pcrdr_msg_element_type element_type = PCRDR_MSG_ELEMENT_TYPE_HANDLE;
    pcrdr_msg_data_type data_type = PCRDR_MSG_DATA_TYPE_TEXT;
    purc_variant_t data = PURC_VARIANT_INVALID;

    data = purc_variant_make_string(value, false);
    if (data == PURC_VARIANT_INVALID) {
        purc_set_error(PURC_ERROR_OUT_OF_MEMORY);
        goto failed;
    }

    char element[LEN_BUFF_LONGLONGINT];
    int n = snprintf(element, sizeof(element),
            "%llx", (unsigned long long int)workspace);
    if (n < 0) {
        purc_set_error(PURC_ERROR_BAD_STDC_CALL);
        goto failed;
    }
    else if ((size_t)n >= sizeof (element)) {
        PC_DEBUG ("Too small elementer to serialize message.\n");
        purc_set_error(PURC_ERROR_TOO_SMALL_BUFF);
        goto failed;
    }

    response_msg = pcintr_rdr_send_request_and_wait_response(conn, target,
            target_value, operation, element_type, element, property,
            data_type, data);

    if (response_msg == NULL) {
        goto failed;
    }

    int ret_code = response_msg->retCode;
    if (ret_code != PCRDR_SC_OK) {
        purc_set_error(PCRDR_ERROR_SERVER_REFUSED);
        goto failed;
    }

    pcrdr_release_message(response_msg);
    return true;

failed:
    if (data != PURC_VARIANT_INVALID) {
        purc_variant_unref(data);
    }

    if (response_msg) {
        pcrdr_release_message(response_msg);
    }

    return false;
}

uintptr_t pcintr_rdr_create_plain_window(struct pcrdr_conn *conn,
        uintptr_t workspace, pcrdr_page_type page_type, const char *id,
        const char *title, const char *classes, const char *style)
{
    UNUSED_PARAM(page_type);
    uintptr_t plain_window = 0;
    pcrdr_msg *response_msg = NULL;

    const char *operation = PCRDR_OPERATION_CREATEPLAINWINDOW;
    pcrdr_msg_element_type element_type = PCRDR_MSG_ELEMENT_TYPE_VOID;
    pcrdr_msg_data_type data_type = PCRDR_MSG_DATA_TYPE_JSON;
    purc_variant_t data = PURC_VARIANT_INVALID;
    pcrdr_msg_target target = PCRDR_MSG_TARGET_WORKSPACE;
    uint64_t target_value = workspace;

    data = purc_variant_make_object(0, NULL, NULL);
    if (data == PURC_VARIANT_INVALID) {
        purc_set_error(PURC_ERROR_OUT_OF_MEMORY);
        goto out_unref_data;
    }

    if (!object_set(data, ID_KEY, id)) {
        goto out_unref_data;
    }

    if (!object_set(data, NAME_KEY, id)) {
        goto out_unref_data;
    }

    if (title && !object_set(data, TITLE_KEY, title)) {
        goto out_unref_data;
    }

    if (classes && !object_set(data, CLASS_KEY, classes)) {
        goto out_unref_data;
    }

    if (style && !object_set(data, STYLE_KEY, style)) {
        goto out_unref_data;
    }

    response_msg = pcintr_rdr_send_request_and_wait_response(conn, target,
            target_value, operation, element_type, NULL, NULL, data_type,
            data);
    if (response_msg == NULL) {
        // pcintr_rdr_send_request_and_wait_response unref data
        goto out;
    }

    int ret_code = response_msg->retCode;
    if (ret_code == PCRDR_SC_OK) {
        plain_window = response_msg->resultValue;
    }

    pcrdr_release_message(response_msg);

    if (ret_code != PCRDR_SC_OK) {
        purc_set_error(PCRDR_ERROR_SERVER_REFUSED);
        goto out;
    }

    return plain_window;

out_unref_data:
    if (data != PURC_VARIANT_INVALID) {
        purc_variant_unref(data);
    }

out:
    return 0;
}

bool pcintr_rdr_destroy_plain_window(struct pcrdr_conn *conn,
        uintptr_t session, uintptr_t workspace, uintptr_t plain_window)
{
    pcrdr_msg *response_msg = NULL;

    const char *operation = PCRDR_OPERATION_DESTROYPLAINWINDOW;
    pcrdr_msg_target target;
    uint64_t target_value;
    pcrdr_msg_element_type element_type = PCRDR_MSG_ELEMENT_TYPE_HANDLE;
    pcrdr_msg_data_type data_type = PCRDR_MSG_DATA_TYPE_VOID;
    purc_variant_t data = PURC_VARIANT_INVALID;

    if (workspace) {
        target = PCRDR_MSG_TARGET_WORKSPACE;
        target_value = workspace;
    }
    else {
        target = PCRDR_MSG_TARGET_SESSION;
        target_value = session;
    }

    char element[LEN_BUFF_LONGLONGINT];
    int n = snprintf(element, sizeof(element),
            "%llx", (unsigned long long int)plain_window);
    if (n < 0) {
        purc_set_error(PURC_ERROR_BAD_STDC_CALL);
        goto failed;
    }
    else if ((size_t)n >= sizeof (element)) {
        PC_DEBUG ("Too small elementer to serialize message.\n");
        purc_set_error(PURC_ERROR_TOO_SMALL_BUFF);
        goto failed;
    }

    response_msg = pcintr_rdr_send_request_and_wait_response(conn, target,
            target_value, operation, element_type, element, NULL,
            data_type, data);

    if (response_msg == NULL) {
        goto failed;
    }

    int ret_code = response_msg->retCode;
    if (ret_code != PCRDR_SC_OK) {
        purc_set_error(PCRDR_ERROR_SERVER_REFUSED);
        goto failed;
    }

    pcrdr_release_message(response_msg);
    return true;

failed:
    if (data != PURC_VARIANT_INVALID) {
        purc_variant_unref(data);
    }

    if (response_msg) {
        pcrdr_release_message(response_msg);
    }

    return false;
}

// property: title, class, style
bool pcintr_rdr_update_plain_window(struct pcrdr_conn *conn,
        uintptr_t session, uintptr_t workspace, uintptr_t plain_window,
        const char *property, const char *value)
{
    pcrdr_msg *response_msg = NULL;

    const char *operation = PCRDR_OPERATION_UPDATEPLAINWINDOW;
    pcrdr_msg_target target;
    uint64_t target_value;
    pcrdr_msg_element_type element_type = PCRDR_MSG_ELEMENT_TYPE_HANDLE;
    pcrdr_msg_data_type data_type = PCRDR_MSG_DATA_TYPE_TEXT;
    purc_variant_t data = PURC_VARIANT_INVALID;

    if (workspace) {
        target = PCRDR_MSG_TARGET_WORKSPACE;
        target_value = workspace;
    }
    else {
        target = PCRDR_MSG_TARGET_SESSION;
        target_value = session;
    }

    data = purc_variant_make_string(value, false);
    if (data == PURC_VARIANT_INVALID) {
        purc_set_error(PURC_ERROR_OUT_OF_MEMORY);
        goto failed;
    }

    char element[LEN_BUFF_LONGLONGINT];
    int n = snprintf(element, sizeof(element),
            "%llx", (unsigned long long int)plain_window);
    if (n < 0) {
        purc_set_error(PURC_ERROR_BAD_STDC_CALL);
        goto failed;
    }
    else if ((size_t)n >= sizeof (element)) {
        PC_DEBUG ("Too small elementer to serialize message.\n");
        purc_set_error(PURC_ERROR_TOO_SMALL_BUFF);
        goto failed;
    }

    response_msg = pcintr_rdr_send_request_and_wait_response(conn, target,
            target_value, operation, element_type, element, property,
            data_type, data);

    if (response_msg == NULL) {
        goto failed;
    }

    int ret_code = response_msg->retCode;
    if (ret_code != PCRDR_SC_OK) {
        purc_set_error(PCRDR_ERROR_SERVER_REFUSED);
        goto failed;
    }

    pcrdr_release_message(response_msg);
    return true;

failed:
    if (data != PURC_VARIANT_INVALID) {
        purc_variant_unref(data);
    }

    if (response_msg) {
        pcrdr_release_message(response_msg);
    }

    return false;
}

bool pcintr_rdr_reset_page_groups(struct pcrdr_conn *conn,
        uintptr_t session, uintptr_t workspace, const char *html)
{
    pcrdr_msg *response_msg = NULL;

    const char *operation = PCRDR_OPERATION_RESETPAGEGROUPS;
    pcrdr_msg_target target;
    uint64_t target_value;
    pcrdr_msg_element_type element_type = PCRDR_MSG_ELEMENT_TYPE_VOID;
    pcrdr_msg_data_type data_type = PCRDR_MSG_DATA_TYPE_TEXT;
    purc_variant_t data = PURC_VARIANT_INVALID;

    if (workspace) {
        target = PCRDR_MSG_TARGET_WORKSPACE;
        target_value = workspace;
    }
    else {
        target = PCRDR_MSG_TARGET_SESSION;
        target_value = session;
    }

    data = purc_variant_make_string(html, false);
    if (data == PURC_VARIANT_INVALID) {
        purc_set_error(PURC_ERROR_OUT_OF_MEMORY);
        goto failed;
    }

    response_msg = pcintr_rdr_send_request_and_wait_response(conn, target,
            target_value, operation, element_type, NULL, NULL,
            data_type, data);

    if (response_msg == NULL) {
        goto failed;
    }

    int ret_code = response_msg->retCode;
    if (ret_code != PCRDR_SC_OK) {
        purc_set_error(PCRDR_ERROR_SERVER_REFUSED);
        goto failed;
    }

    pcrdr_release_message(response_msg);
    return true;

failed:
    if (data != PURC_VARIANT_INVALID) {
        purc_variant_unref(data);
    }

    if (response_msg) {
        pcrdr_release_message(response_msg);
    }

    return false;
}

uintptr_t pcintr_rdr_add_page_groups(struct pcrdr_conn *conn,
        uintptr_t session, uintptr_t workspace, const char *id,
        const char *title, const char *classes, const char *style,
        const char *level)
{
    uintptr_t page_group = 0;
    pcrdr_msg *response_msg = NULL;

    const char *operation = PCRDR_OPERATION_RESETPAGEGROUPS;
    pcrdr_msg_target target;
    uint64_t target_value;
    pcrdr_msg_element_type element_type = PCRDR_MSG_ELEMENT_TYPE_VOID;
    pcrdr_msg_data_type data_type = PCRDR_MSG_DATA_TYPE_JSON;
    purc_variant_t data = PURC_VARIANT_INVALID;

    if (workspace) {
        target = PCRDR_MSG_TARGET_WORKSPACE;
        target_value = workspace;
    }
    else {
        target = PCRDR_MSG_TARGET_SESSION;
        target_value = session;
    }

    data = purc_variant_make_object(0, NULL, NULL);
    if (data == PURC_VARIANT_INVALID) {
        purc_set_error(PURC_ERROR_OUT_OF_MEMORY);
        goto failed;
    }

    if (!object_set(data, ID_KEY, id)) {
        goto failed;
    }

    if (title && !object_set(data, TITLE_KEY, title)) {
        goto failed;
    }

    if (classes && !object_set(data, CLASS_KEY, classes)) {
        goto failed;
    }

    if (style && !object_set(data, STYLE_KEY, style)) {
        goto failed;
    }

    if (level && !object_set(data, LEVEL_KEY, level)) {
        goto failed;
    }

    response_msg = pcintr_rdr_send_request_and_wait_response(conn, target,
            target_value, operation, element_type, NULL, NULL, data_type,
            data);

    if (response_msg == NULL) {
        goto failed;
    }

    int ret_code = response_msg->retCode;
    if (ret_code == PCRDR_SC_OK) {
        page_group = response_msg->resultValue;
    }

    pcrdr_release_message(response_msg);

    if (ret_code != PCRDR_SC_OK) {
        purc_set_error(PCRDR_ERROR_SERVER_REFUSED);
        goto failed;
    }

    return page_group;

failed:
    if (data != PURC_VARIANT_INVALID) {
        purc_variant_unref(data);
    }

    return 0;
}

bool pcintr_rdr_destroy_page_groups(struct pcrdr_conn *conn,
        uintptr_t session, uintptr_t workspace, uintptr_t page_group)
{
    pcrdr_msg *response_msg = NULL;

    const char *operation = PCRDR_OPERATION_REMOVEPAGEGROUP;
    pcrdr_msg_target target;
    uint64_t target_value;
    pcrdr_msg_element_type element_type = PCRDR_MSG_ELEMENT_TYPE_HANDLE;
    pcrdr_msg_data_type data_type = PCRDR_MSG_DATA_TYPE_VOID;
    purc_variant_t data = PURC_VARIANT_INVALID;

    if (workspace) {
        target = PCRDR_MSG_TARGET_WORKSPACE;
        target_value = workspace;
    }
    else {
        target = PCRDR_MSG_TARGET_SESSION;
        target_value = session;
    }

    char element[LEN_BUFF_LONGLONGINT];
    int n = snprintf(element, sizeof(element),
            "%llx", (unsigned long long int)page_group);
    if (n < 0) {
        purc_set_error(PURC_ERROR_BAD_STDC_CALL);
        goto failed;
    }
    else if ((size_t)n >= sizeof (element)) {
        PC_DEBUG ("Too small elementer to serialize message.\n");
        purc_set_error(PURC_ERROR_TOO_SMALL_BUFF);
        goto failed;
    }

    response_msg = pcintr_rdr_send_request_and_wait_response(conn, target,
            target_value, operation, element_type, element, NULL,
            data_type, data);

    if (response_msg == NULL) {
        goto failed;
    }

    int ret_code = response_msg->retCode;
    if (ret_code != PCRDR_SC_OK) {
        purc_set_error(PCRDR_ERROR_SERVER_REFUSED);
        goto failed;
    }

    pcrdr_release_message(response_msg);
    return true;

failed:
    if (data != PURC_VARIANT_INVALID) {
        purc_variant_unref(data);
    }

    if (response_msg) {
        pcrdr_release_message(response_msg);
    }

    return false;
}

// property: title, class, style
bool pcintr_rdr_update_page_groups(struct pcrdr_conn *conn,
        uintptr_t session, uintptr_t workspace, uintptr_t page_group,
        const char *property, const char *value)
{
    pcrdr_msg *response_msg = NULL;

    const char *operation = PCRDR_OPERATION_ADDPAGEGROUPS;
    pcrdr_msg_target target;
    uint64_t target_value;
    pcrdr_msg_element_type element_type = PCRDR_MSG_ELEMENT_TYPE_HANDLE;
    pcrdr_msg_data_type data_type = PCRDR_MSG_DATA_TYPE_TEXT;
    purc_variant_t data = PURC_VARIANT_INVALID;

    if (workspace) {
        target = PCRDR_MSG_TARGET_WORKSPACE;
        target_value = workspace;
    }
    else {
        target = PCRDR_MSG_TARGET_SESSION;
        target_value = session;
    }

    data = purc_variant_make_string(value, false);
    if (data == PURC_VARIANT_INVALID) {
        purc_set_error(PURC_ERROR_OUT_OF_MEMORY);
        goto failed;
    }

    char element[LEN_BUFF_LONGLONGINT];
    int n = snprintf(element, sizeof(element),
            "%llx", (unsigned long long int)page_group);
    if (n < 0) {
        purc_set_error(PURC_ERROR_BAD_STDC_CALL);
        goto failed;
    }
    else if ((size_t)n >= sizeof (element)) {
        PC_DEBUG ("Too small elementer to serialize message.\n");
        purc_set_error(PURC_ERROR_TOO_SMALL_BUFF);
        goto failed;
    }

    response_msg = pcintr_rdr_send_request_and_wait_response(conn, target,
            target_value, operation, element_type, element, property,
            data_type, data);

    if (response_msg == NULL) {
        goto failed;
    }

    int ret_code = response_msg->retCode;
    if (ret_code != PCRDR_SC_OK) {
        purc_set_error(PCRDR_ERROR_SERVER_REFUSED);
        goto failed;
    }

    pcrdr_release_message(response_msg);
    return true;

failed:
    if (data != PURC_VARIANT_INVALID) {
        purc_variant_unref(data);
    }

    if (response_msg) {
        pcrdr_release_message(response_msg);
    }

    return false;
}

uintptr_t pcintr_rdr_create_page(struct pcrdr_conn *conn,
        uintptr_t page_group, const char *id, const char *title
        )
{
    uintptr_t tab_page = 0;
    pcrdr_msg *response_msg = NULL;

    const char *operation = PCRDR_OPERATION_CREATEPAGE;
    pcrdr_msg_target target = PCRDR_MSG_TARGET_WORKSPACE;
    uint64_t target_value = page_group;
    pcrdr_msg_element_type element_type = PCRDR_MSG_ELEMENT_TYPE_VOID;
    pcrdr_msg_data_type data_type = PCRDR_MSG_DATA_TYPE_JSON;
    purc_variant_t data = PURC_VARIANT_INVALID;

    data = purc_variant_make_object(0, NULL, NULL);
    if (data == PURC_VARIANT_INVALID) {
        purc_set_error(PURC_ERROR_OUT_OF_MEMORY);
        goto failed;
    }

    if (!object_set(data, ID_KEY, id)) {
        goto failed;
    }

    if (title && !object_set(data, TITLE_KEY, title)) {
        goto failed;
    }

    response_msg = pcintr_rdr_send_request_and_wait_response(conn, target,
            target_value, operation, element_type, NULL, NULL, data_type,
            data);

    if (response_msg == NULL) {
        goto failed;
    }

    int ret_code = response_msg->retCode;
    if (ret_code == PCRDR_SC_OK) {
        tab_page = response_msg->resultValue;
    }

    pcrdr_release_message(response_msg);

    if (ret_code != PCRDR_SC_OK) {
        purc_set_error(PCRDR_ERROR_SERVER_REFUSED);
        goto failed;
    }

    return tab_page;

failed:
    if (data != PURC_VARIANT_INVALID) {
        purc_variant_unref(data);
    }

    return 0;
}

bool pcintr_rdr_destroy_page(struct pcrdr_conn *conn,
        uintptr_t page_group, uintptr_t tab_page)
{
    pcrdr_msg *response_msg = NULL;

    const char *operation = PCRDR_OPERATION_DESTROYPAGE;
    pcrdr_msg_target target = PCRDR_MSG_TARGET_WORKSPACE;
    uint64_t target_value = page_group;
    pcrdr_msg_element_type element_type = PCRDR_MSG_ELEMENT_TYPE_HANDLE;
    pcrdr_msg_data_type data_type = PCRDR_MSG_DATA_TYPE_VOID;
    purc_variant_t data = PURC_VARIANT_INVALID;

    char element[LEN_BUFF_LONGLONGINT];
    int n = snprintf(element, sizeof(element),
            "%llx", (unsigned long long int)tab_page);
    if (n < 0) {
        purc_set_error(PURC_ERROR_BAD_STDC_CALL);
        goto failed;
    }
    else if ((size_t)n >= sizeof (element)) {
        PC_DEBUG ("Too small elementer to serialize message.\n");
        purc_set_error(PURC_ERROR_TOO_SMALL_BUFF);
        goto failed;
    }

    response_msg = pcintr_rdr_send_request_and_wait_response(conn, target,
            target_value, operation, element_type, element, NULL,
            data_type, data);

    if (response_msg == NULL) {
        goto failed;
    }

    int ret_code = response_msg->retCode;
    if (ret_code != PCRDR_SC_OK) {
        purc_set_error(PCRDR_ERROR_SERVER_REFUSED);
        goto failed;
    }

    pcrdr_release_message(response_msg);
    return true;

failed:
    if (data != PURC_VARIANT_INVALID) {
        purc_variant_unref(data);
    }

    if (response_msg) {
        pcrdr_release_message(response_msg);
    }

    return false;
}

// property: title, class, style
bool pcintr_rdr_update_page(struct pcrdr_conn *conn,
        uintptr_t page_group, uintptr_t tab_page,
        const char *property, const char *value)
{
    pcrdr_msg *response_msg = NULL;

    const char *operation = PCRDR_OPERATION_UPDATEPAGE;
    pcrdr_msg_target target = PCRDR_MSG_TARGET_WORKSPACE;
    uint64_t target_value = page_group;
    pcrdr_msg_element_type element_type = PCRDR_MSG_ELEMENT_TYPE_HANDLE;
    pcrdr_msg_data_type data_type = PCRDR_MSG_DATA_TYPE_TEXT;
    purc_variant_t data = PURC_VARIANT_INVALID;

    data = purc_variant_make_string(value, false);
    if (data == PURC_VARIANT_INVALID) {
        purc_set_error(PURC_ERROR_OUT_OF_MEMORY);
        goto failed;
    }

    char element[LEN_BUFF_LONGLONGINT];
    int n = snprintf(element, sizeof(element),
            "%llx", (unsigned long long int)tab_page);
    if (n < 0) {
        purc_set_error(PURC_ERROR_BAD_STDC_CALL);
        goto failed;
    }
    else if ((size_t)n >= sizeof (element)) {
        PC_DEBUG ("Too small elementer to serialize message.\n");
        purc_set_error(PURC_ERROR_TOO_SMALL_BUFF);
        goto failed;
    }

    response_msg = pcintr_rdr_send_request_and_wait_response(conn, target,
            target_value, operation, element_type, element, property,
            data_type, data);

    if (response_msg == NULL) {
        goto failed;
    }

    int ret_code = response_msg->retCode;
    if (ret_code != PCRDR_SC_OK) {
        purc_set_error(PCRDR_ERROR_SERVER_REFUSED);
        goto failed;
    }

    pcrdr_release_message(response_msg);
    return true;

failed:
    if (data != PURC_VARIANT_INVALID) {
        purc_variant_unref(data);
    }

    if (response_msg) {
        pcrdr_release_message(response_msg);
    }

    return false;
}

static
purc_vdom_t find_vdom_by_target_window(uintptr_t handle, pcintr_stack_t *pstack)
{
    pcintr_heap_t heap = pcintr_get_heap();
    if (heap == NULL) {
        return NULL;
    }

    pcintr_coroutine_t p;
    list_for_each_entry(p, &heap->coroutines, node) {
        if (handle == pcvdom_document_get_target_window(p->stack.vdom)) {
            if (pstack) {
                *pstack = &(p->stack);
            }
            return p->stack.vdom;
        }
    }
    return NULL;
}

static
purc_vdom_t find_vdom_by_target_vdom(uintptr_t handle, pcintr_stack_t *pstack)
{
    pcintr_heap_t heap = pcintr_get_heap();
    if (heap == NULL) {
        return NULL;
    }

    pcintr_coroutine_t p;
    list_for_each_entry(p, &heap->coroutines, node) {
        if (handle == pcvdom_document_get_target_dom(p->stack.vdom)) {
            if (pstack) {
                *pstack = &(p->stack);
            }
            return p->stack.vdom;
        }
    }
    return NULL;
}

#define MSG_TYPE_EVENT          "event"
static
void pcintr_rdr_event_handler(pcrdr_conn *conn, const pcrdr_msg *msg)
{
    UNUSED_PARAM(conn);
    UNUSED_PARAM(msg);
    struct pcinst *inst = pcinst_current();
    if (inst == NULL || inst->rdr_caps == NULL || msg == NULL) {
        purc_set_error(PURC_ERROR_INVALID_VALUE);
        return;
    }

    if (!purc_variant_is_string(msg->eventName)) {
        return;
    }
    const char *event = purc_variant_get_string_const(msg->eventName);
    PC_DEBUG("Rdr event handle : %s\n", event);

    purc_variant_t msg_type = PURC_VARIANT_INVALID;
    purc_variant_t msg_sub_type = PURC_VARIANT_INVALID;
    if (!pcintr_parse_event(event, &msg_type, &msg_sub_type)) {
        return;
    }

    pcintr_stack_t stack = NULL;
    purc_variant_t source = PURC_VARIANT_INVALID;
    switch (msg->target) {
    case PCRDR_MSG_TARGET_SESSION:
        //TODO
        break;

    case PCRDR_MSG_TARGET_WORKSPACE:
        //TODO
        break;

    case PCRDR_MSG_TARGET_PLAINWINDOW:
        {
            purc_vdom_t vdom = find_vdom_by_target_window(
                    (uintptr_t)msg->targetValue, &stack);
            source = purc_variant_make_native(vdom, NULL);
        }
        break;

    case PCRDR_MSG_TARGET_PAGE:
        //TODO
        break;

    case PCRDR_MSG_TARGET_DOM:
        {
            const char *element = purc_variant_get_string_const(
                    msg->elementValue);
            if (element == NULL) {
                goto out;
            }

            if (msg->elementType == PCRDR_MSG_ELEMENT_TYPE_HANDLE) {
                unsigned long long int p = strtoull(element, NULL, 16);
                find_vdom_by_target_vdom((uintptr_t)msg->targetValue, &stack);
                source = purc_variant_make_native((void*)(uintptr_t)p, NULL);
            }
        }
        break;

    case PCRDR_MSG_TARGET_THREAD:
        //TODO
        break;

    default:
        goto out;
    }


    pcintr_dispatch_message_ex(stack, source, msg_type, msg_sub_type, msg->data);

out:
    if (msg_sub_type) {
        purc_variant_unref(msg_sub_type);
<<<<<<< HEAD
    }

    if (msg_type) {
        purc_variant_unref(msg_type);
    }

=======
    }

    if (msg_type) {
        purc_variant_unref(msg_type);
    }

>>>>>>> dbf423c9
    if (source) {
        purc_variant_unref(source);
    }
}

PCA_EXPORT bool
purc_attach_vdom_to_renderer(purc_vdom_t vdom,
        pcrdr_page_type page_type,
        const char *target_workspace,
        const char *target_group,
        purc_renderer_extra_info *extra_info)
{
    if (!vdom) {
        purc_set_error(PURC_ERROR_INVALID_VALUE);
        return false;
    }

    struct pcinst *inst = pcinst_current();
    if (inst == NULL || inst->rdr_caps == NULL) {
        purc_set_error(PURC_ERROR_INVALID_VALUE);
        return false;
    }

    struct pcrdr_conn *conn_to_rdr = inst->conn_to_rdr;
    struct renderer_capabilities *rdr_caps = inst->rdr_caps;
    uintptr_t session_handle = rdr_caps->session_handle;

    uintptr_t workspace = 0;
    if (target_workspace && rdr_caps->workspace != 0) {
        workspace = pcintr_rdr_create_workspace(conn_to_rdr, session_handle,
            target_workspace,
            extra_info->workspace_title,
            extra_info->workspace_classe,
            extra_info->workspace_styles);
        if (!workspace) {
            purc_set_error(PCRDR_ERROR_SERVER_REFUSED);
            return false;
        }
    }

    // TODO target_group
    UNUSED_PARAM(target_group);

    uintptr_t window = pcintr_rdr_create_plain_window(conn_to_rdr,
        workspace, page_type,
        extra_info->id,
        extra_info->title,
        extra_info->classes,
        extra_info->style);
    if (!window) {
        purc_set_error(PCRDR_ERROR_SERVER_REFUSED);
        return false;
    }

    pcrdr_conn_set_event_handler(conn_to_rdr, pcintr_rdr_event_handler);
    pcvdom_document_set_target_workspace(vdom, workspace);
    pcvdom_document_set_target_window(vdom, window);
    pcvdom_document_set_target_tabpage(vdom, 0);

    return true;
}

bool
pcintr_rdr_page_control_load(pcintr_stack_t stack)
{
    if (!pcvdom_document_is_attached_rdr(stack->vdom)) {
        return true;
    }
    pcrdr_msg *response_msg = NULL;

    const char *operation = PCRDR_OPERATION_LOAD;
    pcrdr_msg_target target = PCRDR_MSG_TARGET_PAGE;
    uint64_t target_value;
    pcrdr_msg_element_type element_type = PCRDR_MSG_ELEMENT_TYPE_VOID;
    pcrdr_msg_data_type data_type = PCRDR_MSG_DATA_TYPE_TEXT;
    purc_variant_t req_data = PURC_VARIANT_INVALID;

    purc_vdom_t vdom = stack->vdom;
    pchtml_html_document_t *doc = stack->doc;
    int opt = 0;
    purc_rwstream_t out = NULL;

    target_value = pcvdom_document_get_target_tabpage(vdom);
    if (target_value == 0) {
        target = PCRDR_MSG_TARGET_PLAINWINDOW;
        target_value = pcvdom_document_get_target_window(vdom);
    }

    out = purc_rwstream_new_buffer(BUFF_MIN, BUFF_MAX);
    if (out == NULL) {
        goto failed;
    }

    opt |= PCHTML_HTML_SERIALIZE_OPT_UNDEF;
    opt |= PCHTML_HTML_SERIALIZE_OPT_SKIP_WS_NODES;
    opt |= PCHTML_HTML_SERIALIZE_OPT_WITHOUT_TEXT_INDENT;
    opt |= PCHTML_HTML_SERIALIZE_OPT_FULL_DOCTYPE;
    opt |= PCHTML_HTML_SERIALIZE_OPT_WITH_HVML_HANDLE;

    if(0 != pchtml_doc_write_to_stream_ex(doc, opt, out)) {
        goto failed;
    }

    size_t sz_content = 0;
    size_t sz_buff = 0;
    char *p = (char*)purc_rwstream_get_mem_buffer_ex(out, &sz_content,
            &sz_buff,true);
    req_data = purc_variant_make_string_reuse_buff(p, sz_content, false);
    if (req_data == PURC_VARIANT_INVALID) {
        free(p);
        purc_set_error(PURC_ERROR_OUT_OF_MEMORY);
        goto failed;
    }

    struct pcinst *inst = pcinst_current();
    response_msg = pcintr_rdr_send_request_and_wait_response(inst->conn_to_rdr,
        target, target_value, operation, element_type, NULL,
        NULL, data_type, req_data);

    if (response_msg == NULL) {
        goto failed;
    }

    int ret_code = response_msg->retCode;
    if (ret_code == PCRDR_SC_OK) {
        pcvdom_document_set_target_dom(vdom, response_msg->resultValue);
    }

    pcrdr_release_message(response_msg);
    purc_rwstream_destroy(out);
    out = NULL;

    if (ret_code != PCRDR_SC_OK) {
        purc_set_error(PCRDR_ERROR_SERVER_REFUSED);
        goto failed;
    }

    return true;

failed:
    if (out) {
        purc_rwstream_destroy(out);
    }

    if (req_data != PURC_VARIANT_INVALID) {
        purc_variant_unref(req_data);
    }

    return false;
}

pcrdr_msg *
pcintr_rdr_send_dom_req(pcintr_stack_t stack, const char *operation,
        pcdom_element_t *element, const char* property,
        pcrdr_msg_data_type data_type, purc_variant_t data)
{
    if (!stack || !pcvdom_document_is_attached_rdr(stack->vdom)
            || stack->stage != STACK_STAGE_EVENT_LOOP) {
        return NULL;
    }

    pcrdr_msg *response_msg = NULL;

    pcrdr_msg_target target = PCRDR_MSG_TARGET_DOM;
    uint64_t target_value = pcvdom_document_get_target_dom(stack->vdom);
    pcrdr_msg_element_type element_type = PCRDR_MSG_ELEMENT_TYPE_HANDLE;

    char elem[LEN_BUFF_LONGLONGINT];
    int n = snprintf(elem, sizeof(elem),
            "%llx", (unsigned long long int)(uintptr_t)element);
    if (n < 0) {
        purc_set_error(PURC_ERROR_BAD_STDC_CALL);
        goto failed;
    }
    else if ((size_t)n >= sizeof (elem)) {
        PC_DEBUG ("Too small elemer to serialize message.\n");
        purc_set_error(PURC_ERROR_TOO_SMALL_BUFF);
        goto failed;
    }

    struct pcinst *inst = pcinst_current();
    response_msg = pcintr_rdr_send_request_and_wait_response(inst->conn_to_rdr,
        target, target_value, operation, element_type, elem,
        property, data_type, data);

    if (response_msg == NULL) {
        goto failed;
    }

    int ret_code = response_msg->retCode;
    if (ret_code != PCRDR_SC_OK) {
        purc_set_error(PCRDR_ERROR_SERVER_REFUSED);
        goto failed;
    }

    return response_msg;

failed:
    if (response_msg != NULL) {
        pcrdr_release_message(response_msg);
    }
    return NULL;
}

pcrdr_msg *
pcintr_rdr_send_dom_req_raw(pcintr_stack_t stack, const char *operation,
        pcdom_element_t *element, const char* property,
        pcrdr_msg_data_type data_type, const char *data)
{
    if (!stack || !pcvdom_document_is_attached_rdr(stack->vdom)
            || stack->stage != STACK_STAGE_EVENT_LOOP) {
        return NULL;
    }

    pcrdr_msg *ret = NULL;
    purc_variant_t req_data = PURC_VARIANT_INVALID;
    if (data_type == PCRDR_MSG_DATA_TYPE_TEXT) {
        req_data = purc_variant_make_string(data, false);
        if (req_data == PURC_VARIANT_INVALID) {
            purc_set_error(PURC_ERROR_OUT_OF_MEMORY);
            goto failed;
        }
    }
    else if (data_type == PCRDR_MSG_DATA_TYPE_JSON) {
        req_data = purc_variant_make_from_json_string(data, strlen(data));
        if (req_data == PURC_VARIANT_INVALID) {
            purc_set_error(PURC_ERROR_OUT_OF_MEMORY);
            goto failed;
        }
    }

    ret = pcintr_rdr_send_dom_req(stack, operation, element,
            property, data_type, req_data);
    return ret;

failed:
    if (req_data != PURC_VARIANT_INVALID) {
        purc_variant_unref(req_data);
    }
    return ret;
}

bool
pcintr_rdr_send_dom_req_simple(pcintr_stack_t stack, const char *operation,
        pcdom_element_t *element, const char *property,
        pcrdr_msg_data_type data_type, purc_variant_t data)
{
    pcrdr_msg *response_msg = pcintr_rdr_send_dom_req(stack, operation,
            element, property, data_type, data);
    if (response_msg != NULL) {
        pcrdr_release_message(response_msg);
        return true;
    }
    return false;
}

bool
pcintr_rdr_send_dom_req_simple_raw(pcintr_stack_t stack,
        const char *operation, pcdom_element_t *element,
        const char *property, pcrdr_msg_data_type data_type, const char *data)
{
    char *attr = NULL;
    if (property) {

        attr = (char*)malloc(strlen(property) + 10);
        strcpy(attr, "attr.");
        strcat(attr, property);
    }

    pcrdr_msg *response_msg = pcintr_rdr_send_dom_req_raw(stack, operation,
            element, attr, data_type, data);

    if (attr) {
        free(attr);
    }

    if (response_msg != NULL) {
        pcrdr_release_message(response_msg);
        return true;
    }
    return false;
}

static purc_variant_t
serialize_node(pcdom_node_t *node)
{
    purc_rwstream_t out = purc_rwstream_new_buffer(BUFF_MIN, BUFF_MAX);
    if (out == NULL) {
        goto failed;
    }

    int opt = 0;
    opt |= PCHTML_HTML_SERIALIZE_OPT_UNDEF;
    opt |= PCHTML_HTML_SERIALIZE_OPT_SKIP_WS_NODES;
    opt |= PCHTML_HTML_SERIALIZE_OPT_WITHOUT_TEXT_INDENT;
    opt |= PCHTML_HTML_SERIALIZE_OPT_FULL_DOCTYPE;
    opt |= PCHTML_HTML_SERIALIZE_OPT_WITH_HVML_HANDLE;

    if(0 != pcdom_node_write_to_stream_ex(node, opt, out)) {
        goto failed;
    }

    size_t sz_content = 0;
    size_t sz_buff = 0;
    char *p = (char*)purc_rwstream_get_mem_buffer_ex(out, &sz_content,
            &sz_buff,true);
    purc_variant_t v = purc_variant_make_string_reuse_buff(p,
            sz_content, false);
    if (v == PURC_VARIANT_INVALID) {
        free(p);
        purc_set_error(PURC_ERROR_OUT_OF_MEMORY);
        goto failed;
    }

    return v;

failed:
    return PURC_VARIANT_INVALID;
}

bool
pcintr_rdr_dom_append_child(pcintr_stack_t stack, pcdom_element_t *element,
        pcdom_node_t *child)
{
    if (!stack || !pcvdom_document_is_attached_rdr(stack->vdom)
            || stack->stage != STACK_STAGE_EVENT_LOOP) {
        return true;
    }
    purc_variant_t data = serialize_node(child);
    if (data == PURC_VARIANT_INVALID) {
        return false;
    }

    return pcintr_rdr_send_dom_req_simple(stack, PCRDR_OPERATION_APPEND,
            element, NULL, PCRDR_MSG_DATA_TYPE_TEXT, data);
}

bool
pcintr_rdr_dom_displace_child(pcintr_stack_t stack, pcdom_element_t *element,
        pcdom_node_t *child)
{
    if (!stack || !pcvdom_document_is_attached_rdr(stack->vdom)
            || stack->stage != STACK_STAGE_EVENT_LOOP) {
        return true;
    }

    purc_variant_t data = serialize_node(child);
    if (data == PURC_VARIANT_INVALID) {
        return false;
    }

    return pcintr_rdr_send_dom_req_simple(stack, PCRDR_OPERATION_DISPLACE,
            element, NULL, PCRDR_MSG_DATA_TYPE_TEXT, data);
}
<|MERGE_RESOLUTION|>--- conflicted
+++ resolved
@@ -1059,21 +1059,12 @@
 out:
     if (msg_sub_type) {
         purc_variant_unref(msg_sub_type);
-<<<<<<< HEAD
     }
 
     if (msg_type) {
         purc_variant_unref(msg_type);
     }
 
-=======
-    }
-
-    if (msg_type) {
-        purc_variant_unref(msg_type);
-    }
-
->>>>>>> dbf423c9
     if (source) {
         purc_variant_unref(source);
     }
