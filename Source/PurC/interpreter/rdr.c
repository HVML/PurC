/*
 * @file rdr.c
 * @author XueShuming
 * @date 2022/03/09
 * @brief The impl of the interaction between interpreter and renderer.
 *
 * Copyright (C) 2021 FMSoft <https://www.fmsoft.cn>
 *
 * This file is a part of PurC (short for Purring Cat), an HVML interpreter.
 *
 * This program is free software: you can redistribute it and/or modify
 * it under the terms of the GNU Lesser General Public License as published by
 * the Free Software Foundation, either version 3 of the License, or
 * (at your option) any later version.
 *
 * This program is distributed in the hope that it will be useful,
 * but WITHOUT ANY WARRANTY; without even the implied warranty of
 * MERCHANTABILITY or FITNESS FOR A PARTICULAR PURPOSE.  See the
 * GNU Lesser General Public License for more details.
 *
 * You should have received a copy of the GNU Lesser General Public License
 * along with this program.  If not, see <https://www.gnu.org/licenses/>.
 */

#include "purc.h"
#include "config.h"
#include "internal.h"

#include "private/errors.h"
#include "private/instance.h"
#include "private/utils.h"
#include "private/variant.h"
#include "private/pcrdr.h"

#include <string.h>

#define ID_KEY                  "id"
#define NAME_KEY                "name"
#define TITLE_KEY               "title"
#define STYLE_KEY               "style"
#define LEVEL_KEY               "level"
#define CLASS_KEY               "class"

#define BUFF_MIN                1024
#define BUFF_MAX                1024 * 4
#define LEN_BUFF_LONGLONGINT    128

static bool
object_set(purc_variant_t object, const char *key, const char *value)
{
    purc_variant_t k = purc_variant_make_string_static(key, false);
    if (k == PURC_VARIANT_INVALID) {
        purc_set_error(PURC_ERROR_OUT_OF_MEMORY);
        return false;
    }

    purc_variant_t v = purc_variant_make_string_static(value, false);
    if (k == PURC_VARIANT_INVALID) {
        purc_variant_unref(k);
        purc_set_error(PURC_ERROR_OUT_OF_MEMORY);
        return false;
    }

    purc_variant_object_set(object, k, v);
    purc_variant_unref(k);
    purc_variant_unref(v);
    return true;
}

pcrdr_msg *pcintr_rdr_send_request_and_wait_response(struct pcrdr_conn *conn,
        pcrdr_msg_target target, uint64_t target_value, const char *operation,
        pcrdr_msg_element_type element_type, const char *element,
        const char *property, pcrdr_msg_data_type data_type,
        purc_variant_t data)
{
    pcrdr_msg *response_msg = NULL;
    pcrdr_msg *msg = pcrdr_make_request_message(
            target,                             /* target */
            target_value,                       /* target_value */
            operation,                          /* operation */
            NULL,                               /* request_id */
            NULL,                               /* source_uri */
            element_type,                       /* element_type */
            element,                            /* element */
            property,                           /* property */
            PCRDR_MSG_DATA_TYPE_VOID,           /* data_type */
            NULL,                               /* data */
            0                                   /* data_len */
            );
    if (msg == NULL) {
        purc_set_error(PURC_ERROR_OUT_OF_MEMORY);
        goto failed;
    }

    msg->dataType = data_type;
    msg->data = data;

    if (pcrdr_send_request_and_wait_response(conn,
            msg, PCRDR_TIME_DEF_EXPECTED, &response_msg) < 0) {
        goto failed;
    }
    pcrdr_release_message(msg);
    msg = NULL;

    return response_msg;

failed:
    if (msg) {
        pcrdr_release_message(msg);
    }

    return NULL;
}

uintptr_t pcintr_rdr_create_workspace(struct pcrdr_conn *conn,
        uintptr_t session, const char *id, const char *title,
        const char *classes, const char *style)
{
    uintptr_t workspace = 0;
    pcrdr_msg *response_msg = NULL;

    const char *operation = PCRDR_OPERATION_CREATEWORKSPACE;
    pcrdr_msg_target target = PCRDR_MSG_TARGET_SESSION;
    uint64_t target_value = session;
    pcrdr_msg_element_type element_type = PCRDR_MSG_ELEMENT_TYPE_VOID;
    pcrdr_msg_data_type data_type = PCRDR_MSG_DATA_TYPE_JSON;
    purc_variant_t data = PURC_VARIANT_INVALID;

    data = purc_variant_make_object(0, NULL, NULL);
    if (data == PURC_VARIANT_INVALID) {
        purc_set_error(PURC_ERROR_OUT_OF_MEMORY);
        goto failed;
    }

    if (!object_set(data, ID_KEY, id)) {
        goto failed;
    }

    if (title && !object_set(data, TITLE_KEY, title)) {
        goto failed;
    }

    if (classes && !object_set(data, CLASS_KEY, classes)) {
        goto failed;
    }

    if (style && !object_set(data, STYLE_KEY, style)) {
        goto failed;
    }

    response_msg = pcintr_rdr_send_request_and_wait_response(conn, target,
            target_value, operation, element_type, NULL, NULL, data_type,
            data);

    if (response_msg == NULL) {
        goto failed;
    }

    int ret_code = response_msg->retCode;
    if (ret_code == PCRDR_SC_OK) {
        workspace = response_msg->resultValue;
    }

    pcrdr_release_message(response_msg);

    if (ret_code != PCRDR_SC_OK) {
        purc_set_error(PCRDR_ERROR_SERVER_REFUSED);
        goto failed;
    }

    return workspace;

failed:
    if (data != PURC_VARIANT_INVALID) {
        purc_variant_unref(data);
    }

    return 0;
}

bool pcintr_rdr_destroy_workspace(struct pcrdr_conn *conn,
        uintptr_t session, uintptr_t workspace)
{
    pcrdr_msg *response_msg = NULL;

    const char *operation = PCRDR_OPERATION_DESTROYWORKSPACE;
    pcrdr_msg_target target = PCRDR_MSG_TARGET_SESSION;
    uint64_t target_value = session;
    pcrdr_msg_element_type element_type = PCRDR_MSG_ELEMENT_TYPE_HANDLE;
    pcrdr_msg_data_type data_type = PCRDR_MSG_DATA_TYPE_VOID;
    purc_variant_t data = PURC_VARIANT_INVALID;

    char element[LEN_BUFF_LONGLONGINT];
    int n = snprintf(element, sizeof(element),
            "%llx", (unsigned long long int)workspace);
    if (n < 0) {
        purc_set_error(PURC_ERROR_BAD_STDC_CALL);
        goto failed;
    }
    else if ((size_t)n >= sizeof (element)) {
        PC_DEBUG ("Too small elementer to serialize message.\n");
        purc_set_error(PURC_ERROR_TOO_SMALL_BUFF);
        goto failed;
    }

    response_msg = pcintr_rdr_send_request_and_wait_response(conn, target,
            target_value, operation, element_type, element, NULL,
            data_type, data);

    if (response_msg == NULL) {
        goto failed;
    }

    int ret_code = response_msg->retCode;
    if (ret_code != PCRDR_SC_OK) {
        purc_set_error(PCRDR_ERROR_SERVER_REFUSED);
        goto failed;
    }

    pcrdr_release_message(response_msg);
    return true;

failed:
    if (data != PURC_VARIANT_INVALID) {
        purc_variant_unref(data);
    }

    if (response_msg) {
        pcrdr_release_message(response_msg);
    }

    return false;
}

bool pcintr_rdr_update_workspace(struct pcrdr_conn *conn,
        uintptr_t session, uintptr_t workspace,
        const char *property, const char *value)
{
    pcrdr_msg *response_msg = NULL;

    const char *operation = PCRDR_OPERATION_UPDATEWORKSPACE;
    pcrdr_msg_target target = PCRDR_MSG_TARGET_SESSION;
    uint64_t target_value = session;
    pcrdr_msg_element_type element_type = PCRDR_MSG_ELEMENT_TYPE_HANDLE;
    pcrdr_msg_data_type data_type = PCRDR_MSG_DATA_TYPE_TEXT;
    purc_variant_t data = PURC_VARIANT_INVALID;

    data = purc_variant_make_string(value, false);
    if (data == PURC_VARIANT_INVALID) {
        purc_set_error(PURC_ERROR_OUT_OF_MEMORY);
        goto failed;
    }

    char element[LEN_BUFF_LONGLONGINT];
    int n = snprintf(element, sizeof(element),
            "%llx", (unsigned long long int)workspace);
    if (n < 0) {
        purc_set_error(PURC_ERROR_BAD_STDC_CALL);
        goto failed;
    }
    else if ((size_t)n >= sizeof (element)) {
        PC_DEBUG ("Too small elementer to serialize message.\n");
        purc_set_error(PURC_ERROR_TOO_SMALL_BUFF);
        goto failed;
    }

    response_msg = pcintr_rdr_send_request_and_wait_response(conn, target,
            target_value, operation, element_type, element, property,
            data_type, data);

    if (response_msg == NULL) {
        goto failed;
    }

    int ret_code = response_msg->retCode;
    if (ret_code != PCRDR_SC_OK) {
        purc_set_error(PCRDR_ERROR_SERVER_REFUSED);
        goto failed;
    }

    pcrdr_release_message(response_msg);
    return true;

failed:
    if (data != PURC_VARIANT_INVALID) {
        purc_variant_unref(data);
    }

    if (response_msg) {
        pcrdr_release_message(response_msg);
    }

    return false;
}

uintptr_t pcintr_rdr_create_plain_window(struct pcrdr_conn *conn,
        uintptr_t workspace, pcrdr_page_type page_type, const char *id,
        const char *title, const char *classes, const char *style)
{
    UNUSED_PARAM(page_type);
    uintptr_t plain_window = 0;
    pcrdr_msg *response_msg = NULL;

    const char *operation = PCRDR_OPERATION_CREATEPLAINWINDOW;
    pcrdr_msg_element_type element_type = PCRDR_MSG_ELEMENT_TYPE_VOID;
    pcrdr_msg_data_type data_type = PCRDR_MSG_DATA_TYPE_JSON;
    purc_variant_t data = PURC_VARIANT_INVALID;
    pcrdr_msg_target target = PCRDR_MSG_TARGET_WORKSPACE;
    uint64_t target_value = workspace;

    data = purc_variant_make_object(0, NULL, NULL);
    if (data == PURC_VARIANT_INVALID) {
        purc_set_error(PURC_ERROR_OUT_OF_MEMORY);
        goto out_unref_data;
    }

    if (!object_set(data, ID_KEY, id)) {
        goto out_unref_data;
    }

    if (!object_set(data, NAME_KEY, id)) {
        goto out_unref_data;
    }

    if (title && !object_set(data, TITLE_KEY, title)) {
        goto out_unref_data;
    }

    if (classes && !object_set(data, CLASS_KEY, classes)) {
        goto out_unref_data;
    }

    if (style && !object_set(data, STYLE_KEY, style)) {
        goto out_unref_data;
    }

    response_msg = pcintr_rdr_send_request_and_wait_response(conn, target,
            target_value, operation, element_type, NULL, NULL, data_type,
            data);
    if (response_msg == NULL) {
        // pcintr_rdr_send_request_and_wait_response unref data
        goto out;
    }

    int ret_code = response_msg->retCode;
    if (ret_code == PCRDR_SC_OK) {
        plain_window = response_msg->resultValue;
    }

    pcrdr_release_message(response_msg);

    if (ret_code != PCRDR_SC_OK) {
        purc_set_error(PCRDR_ERROR_SERVER_REFUSED);
        goto out;
    }

    return plain_window;

out_unref_data:
    if (data != PURC_VARIANT_INVALID) {
        purc_variant_unref(data);
    }

out:
    return 0;
}

bool pcintr_rdr_destroy_plain_window(struct pcrdr_conn *conn,
        uintptr_t session, uintptr_t workspace, uintptr_t plain_window)
{
    pcrdr_msg *response_msg = NULL;

    const char *operation = PCRDR_OPERATION_DESTROYPLAINWINDOW;
    pcrdr_msg_target target;
    uint64_t target_value;
    pcrdr_msg_element_type element_type = PCRDR_MSG_ELEMENT_TYPE_HANDLE;
    pcrdr_msg_data_type data_type = PCRDR_MSG_DATA_TYPE_VOID;
    purc_variant_t data = PURC_VARIANT_INVALID;

    if (workspace) {
        target = PCRDR_MSG_TARGET_WORKSPACE;
        target_value = workspace;
    }
    else {
        target = PCRDR_MSG_TARGET_SESSION;
        target_value = session;
    }

    char element[LEN_BUFF_LONGLONGINT];
    int n = snprintf(element, sizeof(element),
            "%llx", (unsigned long long int)plain_window);
    if (n < 0) {
        purc_set_error(PURC_ERROR_BAD_STDC_CALL);
        goto failed;
    }
    else if ((size_t)n >= sizeof (element)) {
        PC_DEBUG ("Too small elementer to serialize message.\n");
        purc_set_error(PURC_ERROR_TOO_SMALL_BUFF);
        goto failed;
    }

    response_msg = pcintr_rdr_send_request_and_wait_response(conn, target,
            target_value, operation, element_type, element, NULL,
            data_type, data);

    if (response_msg == NULL) {
        goto failed;
    }

    int ret_code = response_msg->retCode;
    if (ret_code != PCRDR_SC_OK) {
        purc_set_error(PCRDR_ERROR_SERVER_REFUSED);
        goto failed;
    }

    pcrdr_release_message(response_msg);
    return true;

failed:
    if (data != PURC_VARIANT_INVALID) {
        purc_variant_unref(data);
    }

    if (response_msg) {
        pcrdr_release_message(response_msg);
    }

    return false;
}

// property: title, class, style
bool pcintr_rdr_update_plain_window(struct pcrdr_conn *conn,
        uintptr_t session, uintptr_t workspace, uintptr_t plain_window,
        const char *property, const char *value)
{
    pcrdr_msg *response_msg = NULL;

    const char *operation = PCRDR_OPERATION_UPDATEPLAINWINDOW;
    pcrdr_msg_target target;
    uint64_t target_value;
    pcrdr_msg_element_type element_type = PCRDR_MSG_ELEMENT_TYPE_HANDLE;
    pcrdr_msg_data_type data_type = PCRDR_MSG_DATA_TYPE_TEXT;
    purc_variant_t data = PURC_VARIANT_INVALID;

    if (workspace) {
        target = PCRDR_MSG_TARGET_WORKSPACE;
        target_value = workspace;
    }
    else {
        target = PCRDR_MSG_TARGET_SESSION;
        target_value = session;
    }

    data = purc_variant_make_string(value, false);
    if (data == PURC_VARIANT_INVALID) {
        purc_set_error(PURC_ERROR_OUT_OF_MEMORY);
        goto failed;
    }

    char element[LEN_BUFF_LONGLONGINT];
    int n = snprintf(element, sizeof(element),
            "%llx", (unsigned long long int)plain_window);
    if (n < 0) {
        purc_set_error(PURC_ERROR_BAD_STDC_CALL);
        goto failed;
    }
    else if ((size_t)n >= sizeof (element)) {
        PC_DEBUG ("Too small elementer to serialize message.\n");
        purc_set_error(PURC_ERROR_TOO_SMALL_BUFF);
        goto failed;
    }

    response_msg = pcintr_rdr_send_request_and_wait_response(conn, target,
            target_value, operation, element_type, element, property,
            data_type, data);

    if (response_msg == NULL) {
        goto failed;
    }

    int ret_code = response_msg->retCode;
    if (ret_code != PCRDR_SC_OK) {
        purc_set_error(PCRDR_ERROR_SERVER_REFUSED);
        goto failed;
    }

    pcrdr_release_message(response_msg);
    return true;

failed:
    if (data != PURC_VARIANT_INVALID) {
        purc_variant_unref(data);
    }

    if (response_msg) {
        pcrdr_release_message(response_msg);
    }

    return false;
}

bool pcintr_rdr_reset_page_groups(struct pcrdr_conn *conn,
        uintptr_t session, uintptr_t workspace, const char *html)
{
    pcrdr_msg *response_msg = NULL;

    const char *operation = PCRDR_OPERATION_RESETPAGEGROUPS;
    pcrdr_msg_target target;
    uint64_t target_value;
    pcrdr_msg_element_type element_type = PCRDR_MSG_ELEMENT_TYPE_VOID;
    pcrdr_msg_data_type data_type = PCRDR_MSG_DATA_TYPE_TEXT;
    purc_variant_t data = PURC_VARIANT_INVALID;

    if (workspace) {
        target = PCRDR_MSG_TARGET_WORKSPACE;
        target_value = workspace;
    }
    else {
        target = PCRDR_MSG_TARGET_SESSION;
        target_value = session;
    }

    data = purc_variant_make_string(html, false);
    if (data == PURC_VARIANT_INVALID) {
        purc_set_error(PURC_ERROR_OUT_OF_MEMORY);
        goto failed;
    }

    response_msg = pcintr_rdr_send_request_and_wait_response(conn, target,
            target_value, operation, element_type, NULL, NULL,
            data_type, data);

    if (response_msg == NULL) {
        goto failed;
    }

    int ret_code = response_msg->retCode;
    if (ret_code != PCRDR_SC_OK) {
        purc_set_error(PCRDR_ERROR_SERVER_REFUSED);
        goto failed;
    }

    pcrdr_release_message(response_msg);
    return true;

failed:
    if (data != PURC_VARIANT_INVALID) {
        purc_variant_unref(data);
    }

    if (response_msg) {
        pcrdr_release_message(response_msg);
    }

    return false;
}

uintptr_t pcintr_rdr_add_page_groups(struct pcrdr_conn *conn,
        uintptr_t session, uintptr_t workspace, const char *id,
        const char *title, const char *classes, const char *style,
        const char *level)
{
    uintptr_t page_group = 0;
    pcrdr_msg *response_msg = NULL;

    const char *operation = PCRDR_OPERATION_RESETPAGEGROUPS;
    pcrdr_msg_target target;
    uint64_t target_value;
    pcrdr_msg_element_type element_type = PCRDR_MSG_ELEMENT_TYPE_VOID;
    pcrdr_msg_data_type data_type = PCRDR_MSG_DATA_TYPE_JSON;
    purc_variant_t data = PURC_VARIANT_INVALID;

    if (workspace) {
        target = PCRDR_MSG_TARGET_WORKSPACE;
        target_value = workspace;
    }
    else {
        target = PCRDR_MSG_TARGET_SESSION;
        target_value = session;
    }

    data = purc_variant_make_object(0, NULL, NULL);
    if (data == PURC_VARIANT_INVALID) {
        purc_set_error(PURC_ERROR_OUT_OF_MEMORY);
        goto failed;
    }

    if (!object_set(data, ID_KEY, id)) {
        goto failed;
    }

    if (title && !object_set(data, TITLE_KEY, title)) {
        goto failed;
    }

    if (classes && !object_set(data, CLASS_KEY, classes)) {
        goto failed;
    }

    if (style && !object_set(data, STYLE_KEY, style)) {
        goto failed;
    }

    if (level && !object_set(data, LEVEL_KEY, level)) {
        goto failed;
    }

    response_msg = pcintr_rdr_send_request_and_wait_response(conn, target,
            target_value, operation, element_type, NULL, NULL, data_type,
            data);

    if (response_msg == NULL) {
        goto failed;
    }

    int ret_code = response_msg->retCode;
    if (ret_code == PCRDR_SC_OK) {
        page_group = response_msg->resultValue;
    }

    pcrdr_release_message(response_msg);

    if (ret_code != PCRDR_SC_OK) {
        purc_set_error(PCRDR_ERROR_SERVER_REFUSED);
        goto failed;
    }

    return page_group;

failed:
    if (data != PURC_VARIANT_INVALID) {
        purc_variant_unref(data);
    }

    return 0;
}

bool pcintr_rdr_destroy_page_groups(struct pcrdr_conn *conn,
        uintptr_t session, uintptr_t workspace, uintptr_t page_group)
{
    pcrdr_msg *response_msg = NULL;

    const char *operation = PCRDR_OPERATION_REMOVEPAGEGROUP;
    pcrdr_msg_target target;
    uint64_t target_value;
    pcrdr_msg_element_type element_type = PCRDR_MSG_ELEMENT_TYPE_HANDLE;
    pcrdr_msg_data_type data_type = PCRDR_MSG_DATA_TYPE_VOID;
    purc_variant_t data = PURC_VARIANT_INVALID;

    if (workspace) {
        target = PCRDR_MSG_TARGET_WORKSPACE;
        target_value = workspace;
    }
    else {
        target = PCRDR_MSG_TARGET_SESSION;
        target_value = session;
    }

    char element[LEN_BUFF_LONGLONGINT];
    int n = snprintf(element, sizeof(element),
            "%llx", (unsigned long long int)page_group);
    if (n < 0) {
        purc_set_error(PURC_ERROR_BAD_STDC_CALL);
        goto failed;
    }
    else if ((size_t)n >= sizeof (element)) {
        PC_DEBUG ("Too small elementer to serialize message.\n");
        purc_set_error(PURC_ERROR_TOO_SMALL_BUFF);
        goto failed;
    }

    response_msg = pcintr_rdr_send_request_and_wait_response(conn, target,
            target_value, operation, element_type, element, NULL,
            data_type, data);

    if (response_msg == NULL) {
        goto failed;
    }

    int ret_code = response_msg->retCode;
    if (ret_code != PCRDR_SC_OK) {
        purc_set_error(PCRDR_ERROR_SERVER_REFUSED);
        goto failed;
    }

    pcrdr_release_message(response_msg);
    return true;

failed:
    if (data != PURC_VARIANT_INVALID) {
        purc_variant_unref(data);
    }

    if (response_msg) {
        pcrdr_release_message(response_msg);
    }

    return false;
}

// property: title, class, style
bool pcintr_rdr_update_page_groups(struct pcrdr_conn *conn,
        uintptr_t session, uintptr_t workspace, uintptr_t page_group,
        const char *property, const char *value)
{
    pcrdr_msg *response_msg = NULL;

    const char *operation = PCRDR_OPERATION_ADDPAGEGROUPS;
    pcrdr_msg_target target;
    uint64_t target_value;
    pcrdr_msg_element_type element_type = PCRDR_MSG_ELEMENT_TYPE_HANDLE;
    pcrdr_msg_data_type data_type = PCRDR_MSG_DATA_TYPE_TEXT;
    purc_variant_t data = PURC_VARIANT_INVALID;

    if (workspace) {
        target = PCRDR_MSG_TARGET_WORKSPACE;
        target_value = workspace;
    }
    else {
        target = PCRDR_MSG_TARGET_SESSION;
        target_value = session;
    }

    data = purc_variant_make_string(value, false);
    if (data == PURC_VARIANT_INVALID) {
        purc_set_error(PURC_ERROR_OUT_OF_MEMORY);
        goto failed;
    }

    char element[LEN_BUFF_LONGLONGINT];
    int n = snprintf(element, sizeof(element),
            "%llx", (unsigned long long int)page_group);
    if (n < 0) {
        purc_set_error(PURC_ERROR_BAD_STDC_CALL);
        goto failed;
    }
    else if ((size_t)n >= sizeof (element)) {
        PC_DEBUG ("Too small elementer to serialize message.\n");
        purc_set_error(PURC_ERROR_TOO_SMALL_BUFF);
        goto failed;
    }

    response_msg = pcintr_rdr_send_request_and_wait_response(conn, target,
            target_value, operation, element_type, element, property,
            data_type, data);

    if (response_msg == NULL) {
        goto failed;
    }

    int ret_code = response_msg->retCode;
    if (ret_code != PCRDR_SC_OK) {
        purc_set_error(PCRDR_ERROR_SERVER_REFUSED);
        goto failed;
    }

    pcrdr_release_message(response_msg);
    return true;

failed:
    if (data != PURC_VARIANT_INVALID) {
        purc_variant_unref(data);
    }

    if (response_msg) {
        pcrdr_release_message(response_msg);
    }

    return false;
}

uintptr_t pcintr_rdr_create_page(struct pcrdr_conn *conn,
        uintptr_t page_group, const char *id, const char *title
        )
{
    uintptr_t tab_page = 0;
    pcrdr_msg *response_msg = NULL;

    const char *operation = PCRDR_OPERATION_CREATEPAGE;
    pcrdr_msg_target target = PCRDR_MSG_TARGET_WORKSPACE;
    uint64_t target_value = page_group;
    pcrdr_msg_element_type element_type = PCRDR_MSG_ELEMENT_TYPE_VOID;
    pcrdr_msg_data_type data_type = PCRDR_MSG_DATA_TYPE_JSON;
    purc_variant_t data = PURC_VARIANT_INVALID;

    data = purc_variant_make_object(0, NULL, NULL);
    if (data == PURC_VARIANT_INVALID) {
        purc_set_error(PURC_ERROR_OUT_OF_MEMORY);
        goto failed;
    }

    if (!object_set(data, ID_KEY, id)) {
        goto failed;
    }

    if (title && !object_set(data, TITLE_KEY, title)) {
        goto failed;
    }

    response_msg = pcintr_rdr_send_request_and_wait_response(conn, target,
            target_value, operation, element_type, NULL, NULL, data_type,
            data);

    if (response_msg == NULL) {
        goto failed;
    }

    int ret_code = response_msg->retCode;
    if (ret_code == PCRDR_SC_OK) {
        tab_page = response_msg->resultValue;
    }

    pcrdr_release_message(response_msg);

    if (ret_code != PCRDR_SC_OK) {
        purc_set_error(PCRDR_ERROR_SERVER_REFUSED);
        goto failed;
    }

    return tab_page;

failed:
    if (data != PURC_VARIANT_INVALID) {
        purc_variant_unref(data);
    }

    return 0;
}

bool pcintr_rdr_destroy_page(struct pcrdr_conn *conn,
        uintptr_t page_group, uintptr_t tab_page)
{
    pcrdr_msg *response_msg = NULL;

    const char *operation = PCRDR_OPERATION_DESTROYPAGE;
    pcrdr_msg_target target = PCRDR_MSG_TARGET_WORKSPACE;
    uint64_t target_value = page_group;
    pcrdr_msg_element_type element_type = PCRDR_MSG_ELEMENT_TYPE_HANDLE;
    pcrdr_msg_data_type data_type = PCRDR_MSG_DATA_TYPE_VOID;
    purc_variant_t data = PURC_VARIANT_INVALID;

    char element[LEN_BUFF_LONGLONGINT];
    int n = snprintf(element, sizeof(element),
            "%llx", (unsigned long long int)tab_page);
    if (n < 0) {
        purc_set_error(PURC_ERROR_BAD_STDC_CALL);
        goto failed;
    }
    else if ((size_t)n >= sizeof (element)) {
        PC_DEBUG ("Too small elementer to serialize message.\n");
        purc_set_error(PURC_ERROR_TOO_SMALL_BUFF);
        goto failed;
    }

    response_msg = pcintr_rdr_send_request_and_wait_response(conn, target,
            target_value, operation, element_type, element, NULL,
            data_type, data);

    if (response_msg == NULL) {
        goto failed;
    }

    int ret_code = response_msg->retCode;
    if (ret_code != PCRDR_SC_OK) {
        purc_set_error(PCRDR_ERROR_SERVER_REFUSED);
        goto failed;
    }

    pcrdr_release_message(response_msg);
    return true;

failed:
    if (data != PURC_VARIANT_INVALID) {
        purc_variant_unref(data);
    }

    if (response_msg) {
        pcrdr_release_message(response_msg);
    }

    return false;
}

// property: title, class, style
bool pcintr_rdr_update_page(struct pcrdr_conn *conn,
        uintptr_t page_group, uintptr_t tab_page,
        const char *property, const char *value)
{
    pcrdr_msg *response_msg = NULL;

    const char *operation = PCRDR_OPERATION_UPDATEPAGE;
    pcrdr_msg_target target = PCRDR_MSG_TARGET_WORKSPACE;
    uint64_t target_value = page_group;
    pcrdr_msg_element_type element_type = PCRDR_MSG_ELEMENT_TYPE_HANDLE;
    pcrdr_msg_data_type data_type = PCRDR_MSG_DATA_TYPE_TEXT;
    purc_variant_t data = PURC_VARIANT_INVALID;

    data = purc_variant_make_string(value, false);
    if (data == PURC_VARIANT_INVALID) {
        purc_set_error(PURC_ERROR_OUT_OF_MEMORY);
        goto failed;
    }

    char element[LEN_BUFF_LONGLONGINT];
    int n = snprintf(element, sizeof(element),
            "%llx", (unsigned long long int)tab_page);
    if (n < 0) {
        purc_set_error(PURC_ERROR_BAD_STDC_CALL);
        goto failed;
    }
    else if ((size_t)n >= sizeof (element)) {
        PC_DEBUG ("Too small elementer to serialize message.\n");
        purc_set_error(PURC_ERROR_TOO_SMALL_BUFF);
        goto failed;
    }

    response_msg = pcintr_rdr_send_request_and_wait_response(conn, target,
            target_value, operation, element_type, element, property,
            data_type, data);

    if (response_msg == NULL) {
        goto failed;
    }

    int ret_code = response_msg->retCode;
    if (ret_code != PCRDR_SC_OK) {
        purc_set_error(PCRDR_ERROR_SERVER_REFUSED);
        goto failed;
    }

    pcrdr_release_message(response_msg);
    return true;

failed:
    if (data != PURC_VARIANT_INVALID) {
        purc_variant_unref(data);
    }

    if (response_msg) {
        pcrdr_release_message(response_msg);
    }

    return false;
}

static
purc_vdom_t find_vdom_by_target_window(uintptr_t handle, pcintr_stack_t *pstack)
{
    pcintr_heap_t heap = pcintr_get_heap();
    if (heap == NULL) {
        return NULL;
    }

    pcintr_coroutine_t p;
    list_for_each_entry(p, &heap->coroutines, node) {
        if (handle == pcvdom_document_get_target_window(p->stack.vdom)) {
            if (pstack) {
                *pstack = &(p->stack);
            }
            return p->stack.vdom;
        }
    }
    return NULL;
}

static
purc_vdom_t find_vdom_by_target_vdom(uintptr_t handle, pcintr_stack_t *pstack)
{
    pcintr_heap_t heap = pcintr_get_heap();
    if (heap == NULL) {
        return NULL;
    }

    pcintr_coroutine_t p;
    list_for_each_entry(p, &heap->coroutines, node) {
        if (handle == pcvdom_document_get_target_dom(p->stack.vdom)) {
            if (pstack) {
                *pstack = &(p->stack);
            }
            return p->stack.vdom;
        }
    }
    return NULL;
}

#define MSG_TYPE_EVENT          "event"
static
void pcintr_rdr_event_handler(pcrdr_conn *conn, const pcrdr_msg *msg)
{
    UNUSED_PARAM(conn);
    UNUSED_PARAM(msg);
    struct pcinst *inst = pcinst_current();
    if (inst == NULL || inst->rdr_caps == NULL || msg == NULL) {
        purc_set_error(PURC_ERROR_INVALID_VALUE);
        return;
    }

    if (!purc_variant_is_string(msg->eventName)) {
        return;
    }
    const char *event = purc_variant_get_string_const(msg->eventName);
    PC_DEBUG("Rdr event handle : %s\n", event);

    purc_variant_t msg_type = PURC_VARIANT_INVALID;
    purc_variant_t msg_sub_type = PURC_VARIANT_INVALID;
    if (!pcintr_parse_event(event, &msg_type, &msg_sub_type)) {
        return;
    }

    pcintr_stack_t stack = NULL;
    purc_variant_t source = PURC_VARIANT_INVALID;
    switch (msg->target) {
    case PCRDR_MSG_TARGET_SESSION:
        //TODO
        break;

    case PCRDR_MSG_TARGET_WORKSPACE:
        //TODO
        break;

    case PCRDR_MSG_TARGET_PLAINWINDOW:
        {
            purc_vdom_t vdom = find_vdom_by_target_window(
                    (uintptr_t)msg->targetValue, &stack);
            source = purc_variant_make_native(vdom, NULL);
        }
        break;

    case PCRDR_MSG_TARGET_PAGE:
        //TODO
        break;

    case PCRDR_MSG_TARGET_DOM:
        {
            const char *element = purc_variant_get_string_const(
                    msg->elementValue);
            if (element == NULL) {
                goto out;
            }

            if (msg->elementType == PCRDR_MSG_ELEMENT_TYPE_HANDLE) {
                unsigned long long int p = strtoull(element, NULL, 16);
                find_vdom_by_target_vdom((uintptr_t)msg->targetValue, &stack);
                source = purc_variant_make_native((void*)(uintptr_t)p, NULL);
            }
        }
        break;

<<<<<<< HEAD
=======
    case PCRDR_MSG_TARGET_USER:
        //TODO
        break;

>>>>>>> 4e33c3fb
    default:
        goto out;
    }


    pcintr_dispatch_message_ex(stack, source, msg_type, msg_sub_type, msg->data);

out:
    if (msg_sub_type) {
        purc_variant_unref(msg_sub_type);
    }

    if (msg_type) {
        purc_variant_unref(msg_type);
    }

    if (source) {
        purc_variant_unref(source);
    }
}

PCA_EXPORT bool
purc_attach_vdom_to_renderer(purc_vdom_t vdom,
        pcrdr_page_type page_type,
        const char *target_workspace,
        const char *target_group,
        purc_renderer_extra_info *extra_info)
{
    if (!vdom) {
        purc_set_error(PURC_ERROR_INVALID_VALUE);
        return false;
    }

    struct pcinst *inst = pcinst_current();
    if (inst == NULL || inst->rdr_caps == NULL) {
        purc_set_error(PURC_ERROR_INVALID_VALUE);
        return false;
    }

    struct pcrdr_conn *conn_to_rdr = inst->conn_to_rdr;
    struct renderer_capabilities *rdr_caps = inst->rdr_caps;
    uintptr_t session_handle = rdr_caps->session_handle;

    uintptr_t workspace = 0;
    if (target_workspace && rdr_caps->workspace != 0) {
        workspace = pcintr_rdr_create_workspace(conn_to_rdr, session_handle,
            target_workspace,
            extra_info->workspace_title,
            extra_info->workspace_classe,
            extra_info->workspace_styles);
        if (!workspace) {
            purc_set_error(PCRDR_ERROR_SERVER_REFUSED);
            return false;
        }
    }

    // TODO target_group
    UNUSED_PARAM(target_group);

    uintptr_t window = pcintr_rdr_create_plain_window(conn_to_rdr,
        workspace, page_type,
        extra_info->id,
        extra_info->title,
        extra_info->classes,
        extra_info->style);
    if (!window) {
        purc_set_error(PCRDR_ERROR_SERVER_REFUSED);
        return false;
    }

    pcrdr_conn_set_event_handler(conn_to_rdr, pcintr_rdr_event_handler);
    pcvdom_document_set_target_workspace(vdom, workspace);
    pcvdom_document_set_target_window(vdom, window);
    pcvdom_document_set_target_tabpage(vdom, 0);

    return true;
}

bool
pcintr_rdr_page_control_load(pcintr_stack_t stack)
{
    if (!pcvdom_document_is_attached_rdr(stack->vdom)) {
        return true;
    }
    pcrdr_msg *response_msg = NULL;

    const char *operation = PCRDR_OPERATION_LOAD;
    pcrdr_msg_target target = PCRDR_MSG_TARGET_PAGE;
    uint64_t target_value;
    pcrdr_msg_element_type element_type = PCRDR_MSG_ELEMENT_TYPE_VOID;
    pcrdr_msg_data_type data_type = PCRDR_MSG_DATA_TYPE_TEXT;
    purc_variant_t req_data = PURC_VARIANT_INVALID;

    purc_vdom_t vdom = stack->vdom;
    pchtml_html_document_t *doc = stack->doc;
    int opt = 0;
    purc_rwstream_t out = NULL;

    target_value = pcvdom_document_get_target_tabpage(vdom);
    if (target_value == 0) {
        target = PCRDR_MSG_TARGET_PLAINWINDOW;
        target_value = pcvdom_document_get_target_window(vdom);
    }

    out = purc_rwstream_new_buffer(BUFF_MIN, BUFF_MAX);
    if (out == NULL) {
        goto failed;
    }

    opt |= PCHTML_HTML_SERIALIZE_OPT_UNDEF;
    opt |= PCHTML_HTML_SERIALIZE_OPT_SKIP_WS_NODES;
    opt |= PCHTML_HTML_SERIALIZE_OPT_WITHOUT_TEXT_INDENT;
    opt |= PCHTML_HTML_SERIALIZE_OPT_FULL_DOCTYPE;
    opt |= PCHTML_HTML_SERIALIZE_OPT_WITH_HVML_HANDLE;

    if(0 != pchtml_doc_write_to_stream_ex(doc, opt, out)) {
        goto failed;
    }

    size_t sz_content = 0;
    size_t sz_buff = 0;
    char *p = (char*)purc_rwstream_get_mem_buffer_ex(out, &sz_content,
            &sz_buff,true);
    req_data = purc_variant_make_string_reuse_buff(p, sz_content, false);
    if (req_data == PURC_VARIANT_INVALID) {
        free(p);
        purc_set_error(PURC_ERROR_OUT_OF_MEMORY);
        goto failed;
    }

    struct pcinst *inst = pcinst_current();
    response_msg = pcintr_rdr_send_request_and_wait_response(inst->conn_to_rdr,
        target, target_value, operation, element_type, NULL,
        NULL, data_type, req_data);

    if (response_msg == NULL) {
        goto failed;
    }

    int ret_code = response_msg->retCode;
    if (ret_code == PCRDR_SC_OK) {
        pcvdom_document_set_target_dom(vdom, response_msg->resultValue);
    }

    pcrdr_release_message(response_msg);
    purc_rwstream_destroy(out);
    out = NULL;

    if (ret_code != PCRDR_SC_OK) {
        purc_set_error(PCRDR_ERROR_SERVER_REFUSED);
        goto failed;
    }

    return true;

failed:
    if (out) {
        purc_rwstream_destroy(out);
    }

    if (req_data != PURC_VARIANT_INVALID) {
        purc_variant_unref(req_data);
    }

    return false;
}

pcrdr_msg *
pcintr_rdr_send_dom_req(pcintr_stack_t stack, const char *operation,
        pcdom_element_t *element, const char* property,
        pcrdr_msg_data_type data_type, purc_variant_t data)
{
    if (!stack || !pcvdom_document_is_attached_rdr(stack->vdom)
            || stack->stage != STACK_STAGE_EVENT_LOOP) {
        return NULL;
    }

    pcrdr_msg *response_msg = NULL;

    pcrdr_msg_target target = PCRDR_MSG_TARGET_DOM;
    uint64_t target_value = pcvdom_document_get_target_dom(stack->vdom);
    pcrdr_msg_element_type element_type = PCRDR_MSG_ELEMENT_TYPE_HANDLE;

    char elem[LEN_BUFF_LONGLONGINT];
    int n = snprintf(elem, sizeof(elem),
            "%llx", (unsigned long long int)(uintptr_t)element);
    if (n < 0) {
        purc_set_error(PURC_ERROR_BAD_STDC_CALL);
        goto failed;
    }
    else if ((size_t)n >= sizeof (elem)) {
        PC_DEBUG ("Too small elemer to serialize message.\n");
        purc_set_error(PURC_ERROR_TOO_SMALL_BUFF);
        goto failed;
    }

    struct pcinst *inst = pcinst_current();
    response_msg = pcintr_rdr_send_request_and_wait_response(inst->conn_to_rdr,
        target, target_value, operation, element_type, elem,
        property, data_type, data);

    if (response_msg == NULL) {
        goto failed;
    }

    int ret_code = response_msg->retCode;
    if (ret_code != PCRDR_SC_OK) {
        purc_set_error(PCRDR_ERROR_SERVER_REFUSED);
        goto failed;
    }

    return response_msg;

failed:
    if (response_msg != NULL) {
        pcrdr_release_message(response_msg);
    }
    return NULL;
}

pcrdr_msg *
pcintr_rdr_send_dom_req_raw(pcintr_stack_t stack, const char *operation,
        pcdom_element_t *element, const char* property,
        pcrdr_msg_data_type data_type, const char *data)
{
    if (!stack || !pcvdom_document_is_attached_rdr(stack->vdom)
            || stack->stage != STACK_STAGE_EVENT_LOOP) {
        return NULL;
    }

    pcrdr_msg *ret = NULL;
    purc_variant_t req_data = PURC_VARIANT_INVALID;
    if (data_type == PCRDR_MSG_DATA_TYPE_TEXT) {
        req_data = purc_variant_make_string(data, false);
        if (req_data == PURC_VARIANT_INVALID) {
            purc_set_error(PURC_ERROR_OUT_OF_MEMORY);
            goto failed;
        }
    }
    else if (data_type == PCRDR_MSG_DATA_TYPE_JSON) {
        req_data = purc_variant_make_from_json_string(data, strlen(data));
        if (req_data == PURC_VARIANT_INVALID) {
            purc_set_error(PURC_ERROR_OUT_OF_MEMORY);
            goto failed;
        }
    }

    ret = pcintr_rdr_send_dom_req(stack, operation, element,
            property, data_type, req_data);
    return ret;

failed:
    if (req_data != PURC_VARIANT_INVALID) {
        purc_variant_unref(req_data);
    }
    return ret;
}

bool
pcintr_rdr_send_dom_req_simple(pcintr_stack_t stack, const char *operation,
        pcdom_element_t *element, const char *property,
        pcrdr_msg_data_type data_type, purc_variant_t data)
{
    pcrdr_msg *response_msg = pcintr_rdr_send_dom_req(stack, operation,
            element, property, data_type, data);
    if (response_msg != NULL) {
        pcrdr_release_message(response_msg);
        return true;
    }
    return false;
}

bool
pcintr_rdr_send_dom_req_simple_raw(pcintr_stack_t stack,
        const char *operation, pcdom_element_t *element,
        const char *property, pcrdr_msg_data_type data_type, const char *data)
{
    char *attr = NULL;
    if (property) {

        attr = (char*)malloc(strlen(property) + 10);
        strcpy(attr, "attr.");
        strcat(attr, property);
    }

<<<<<<< HEAD
    if (data && strlen(data) == 0) {
        data = " ";
    }
=======
>>>>>>> 4e33c3fb
    pcrdr_msg *response_msg = pcintr_rdr_send_dom_req_raw(stack, operation,
            element, attr, data_type, data);

    if (attr) {
        free(attr);
    }

    if (response_msg != NULL) {
        pcrdr_release_message(response_msg);
        return true;
    }
    return false;
}

static purc_variant_t
serialize_node(pcdom_node_t *node)
{
    purc_rwstream_t out = purc_rwstream_new_buffer(BUFF_MIN, BUFF_MAX);
    if (out == NULL) {
        goto failed;
    }

    int opt = 0;
    opt |= PCHTML_HTML_SERIALIZE_OPT_UNDEF;
    opt |= PCHTML_HTML_SERIALIZE_OPT_SKIP_WS_NODES;
    opt |= PCHTML_HTML_SERIALIZE_OPT_WITHOUT_TEXT_INDENT;
    opt |= PCHTML_HTML_SERIALIZE_OPT_FULL_DOCTYPE;
    opt |= PCHTML_HTML_SERIALIZE_OPT_WITH_HVML_HANDLE;

    if(0 != pcdom_node_write_to_stream_ex(node, opt, out)) {
        goto failed;
    }

    size_t sz_content = 0;
    size_t sz_buff = 0;
    char *p = (char*)purc_rwstream_get_mem_buffer_ex(out, &sz_content,
            &sz_buff,true);
    purc_variant_t v = purc_variant_make_string_reuse_buff(p,
            sz_content, false);
    if (v == PURC_VARIANT_INVALID) {
        free(p);
        purc_set_error(PURC_ERROR_OUT_OF_MEMORY);
        goto failed;
    }

    return v;

failed:
    return PURC_VARIANT_INVALID;
}

bool
pcintr_rdr_dom_append_child(pcintr_stack_t stack, pcdom_element_t *element,
        pcdom_node_t *child)
{
    if (!stack || !pcvdom_document_is_attached_rdr(stack->vdom)
            || stack->stage != STACK_STAGE_EVENT_LOOP) {
        return true;
    }
    purc_variant_t data = serialize_node(child);
    if (data == PURC_VARIANT_INVALID) {
        return false;
    }

    return pcintr_rdr_send_dom_req_simple(stack, PCRDR_OPERATION_APPEND,
            element, NULL, PCRDR_MSG_DATA_TYPE_TEXT, data);
}

bool
pcintr_rdr_dom_displace_child(pcintr_stack_t stack, pcdom_element_t *element,
        pcdom_node_t *child)
{
    if (!stack || !pcvdom_document_is_attached_rdr(stack->vdom)
            || stack->stage != STACK_STAGE_EVENT_LOOP) {
        return true;
    }

    purc_variant_t data = serialize_node(child);
    if (data == PURC_VARIANT_INVALID) {
        return false;
    }

    return pcintr_rdr_send_dom_req_simple(stack, PCRDR_OPERATION_DISPLACE,
            element, NULL, PCRDR_MSG_DATA_TYPE_TEXT, data);
}
<|MERGE_RESOLUTION|>--- conflicted
+++ resolved
@@ -1046,13 +1046,10 @@
         }
         break;
 
-<<<<<<< HEAD
-=======
     case PCRDR_MSG_TARGET_USER:
         //TODO
         break;
 
->>>>>>> 4e33c3fb
     default:
         goto out;
     }
@@ -1338,12 +1335,9 @@
         strcat(attr, property);
     }
 
-<<<<<<< HEAD
     if (data && strlen(data) == 0) {
         data = " ";
     }
-=======
->>>>>>> 4e33c3fb
     pcrdr_msg *response_msg = pcintr_rdr_send_dom_req_raw(stack, operation,
             element, attr, data_type, data);
 
