--- conflicted
+++ resolved
@@ -39,11 +39,7 @@
 #include <regex.h>
 #endif                             /* } */
 
-<<<<<<< HEAD
-#define TO_DEBUG 0
-=======
 #define TO_DEBUG 1
->>>>>>> 80343b14
 
 static const struct err_msg_info* get_error_info(int errcode);
 
@@ -116,7 +112,6 @@
         stack->except = errcode ? 1 : 0; // FIXME: when to set stack->error???
     }
 
-    D("%s[%d]:%s(): %d", basename((char*)file), lineno, func, errcode);
     return PURC_ERROR_OK;
 }
 
