/*
 * @file variant-public.c
 * @author 
 * @date 2021/07/02
 * @brief The implementation of public part for variant.
 *
 * Copyright (C) 2021 FMSoft <https://www.fmsoft.cn>
 *
 * This file is a part of PurC (short for Purring Cat), an HVML interpreter.
 * 
 * This program is free software: you can redistribute it and/or modify
 * it under the terms of the GNU Lesser General Public License as published by
 * the Free Software Foundation, either version 3 of the License, or
 * (at your option) any later version.
 *
 * This program is distributed in the hope that it will be useful,
 * but WITHOUT ANY WARRANTY; without even the implied warranty of
 * MERCHANTABILITY or FITNESS FOR A PARTICULAR PURPOSE.  See the
 * GNU Lesser General Public License for more details.
 *
 * You should have received a copy of the GNU Lesser General Public License
 * along with this program.  If not, see <https://www.gnu.org/licenses/>.
 */

#include "private/variant.h"
#include "private/instance.h"
#include "private/errors.h"
#include "private/debug.h"
#include "variant-internals.h"

#include <stdlib.h>
#include <string.h>

#if OS(LINUX) || OS(UNIX)
    #include <dlfcn.h>
#endif

#if HAVE(GLIB)
    #include <gmodule.h>
#endif

// TODO: initialize the table here
static pcvariant_release_fn pcvariant_releasers[PURC_VARIANT_TYPE_MAX] = {
    NULL,                           // PURC_VARIANT_TYPE_UNDEFINED
    NULL,                           // PURC_VARIANT_TYPE_NULL
    NULL,                           // PURC_VARIANT_TYPE_BOOLEAN
    NULL,                           // PURC_VARIANT_TYPE_NUMBER
    NULL,                           // PURC_VARIANT_TYPE_LONGINT
    NULL,                           // PURC_VARIANT_TYPE_LONGDOUBLE
    pcvariant_string_release,       // PURC_VARIANT_TYPE_STRING
    pcvariant_atom_string_release,  // PURC_VARIANT_TYPE_ATOM_STRING
    pcvariant_sequence_release,     // PURC_VARIANT_TYPE_SEQUENCE
    NULL,                           // PURC_VARIANT_TYPE_DYNAMIC
    NULL,                           // PURC_VARIANT_TYPE_NATIVE
    pcvariant_object_release,       // PURC_VARIANT_TYPE_OBJECT
    pcvariant_array_release,        // PURC_VARIANT_TYPE_ARRAY
    pcvariant_set_release,          // PURC_VARIANT_TYPE_SET
};


static const char* variant_err_msgs[] = {
    /* PCVARIANT_INVALID_TYPE */
    "Invalid variant type",
    /* PCVARIANT_STRING_NOT_UTF8 */
    "Input string is not in UTF-8 encoding",
};

static struct err_msg_seg _variant_err_msgs_seg = {
    { NULL, NULL },
    PURC_ERROR_FIRST_VARIANT,
    PURC_ERROR_FIRST_VARIANT + PCA_TABLESIZE(variant_err_msgs) - 1,
    variant_err_msgs
};

void pcvariant_init (void)
{
    // register error message
    pcinst_register_error_message_segment (&_variant_err_msgs_seg);

    // initialize others
}

void pcvariant_init_instance(struct pcinst* inst)
{
    /* VWNOTE (ERROR): do not call this when initializing the instance
    pcinst_register_error_message_segment(&_variant_err_msgs_seg);
    */

    // initialize const values in instance
    inst->variant_heap.v_null.type = PURC_VARIANT_TYPE_NULL;
    inst->variant_heap.v_null.refc = 1;
    inst->variant_heap.v_null.flags = PCVARIANT_FLAG_NOFREE;

    inst->variant_heap.v_undefined.type = PURC_VARIANT_TYPE_UNDEFINED;
    inst->variant_heap.v_undefined.refc = 1;
    inst->variant_heap.v_undefined.flags = PCVARIANT_FLAG_NOFREE;

    inst->variant_heap.v_false.type = PURC_VARIANT_TYPE_UNDEFINED;
    inst->variant_heap.v_false.refc = 1;
    inst->variant_heap.v_false.flags = PCVARIANT_FLAG_NOFREE;
    inst->variant_heap.v_false.b = false;

    inst->variant_heap.v_true.type = PURC_VARIANT_TYPE_UNDEFINED;
    inst->variant_heap.v_true.refc = 1;
    inst->variant_heap.v_true.flags = PCVARIANT_FLAG_NOFREE;
    inst->variant_heap.v_true.b = true;

    /* VWNOTE (ERROR): there are two values of boolean.  */
    struct purc_variant_stat * stat = &(inst->variant_heap.stat);
    stat->nr_values[PURC_VARIANT_TYPE_NULL] = 1;
    stat->sz_mem[PURC_VARIANT_TYPE_NULL] = sizeof(purc_variant);
    stat->nr_values[PURC_VARIANT_TYPE_UNDEFINED] = 1;
    stat->sz_mem[PURC_VARIANT_TYPE_UNDEFINED] = sizeof(purc_variant);
    stat->nr_values[PURC_VARIANT_TYPE_BOOLEAN] = 2;
    stat->sz_mem[PURC_VARIANT_TYPE_BOOLEAN] = sizeof(purc_variant) * 2;
    stat->nr_total_values = 4;
    stat->sz_total_mem = 4 * sizeof(purc_variant);

    // initialize others
}

void pcvariant_cleanup_instance(struct pcinst* inst)
{
    // TODO: release reserved values here.
    UNUSED_PARAM(inst);
}

bool purc_variant_is_type (const purc_variant_t value,
        enum purc_variant_type type)
{
    return (value->type == type);
}

enum purc_variant_type purc_variant_get_type (const purc_variant_t value)
{
    return value->type;
}

unsigned int purc_variant_ref (purc_variant_t value)
{
    PC_ASSERT(value);

    purc_variant_t variant = NULL;
    switch ((int)value->type) {
        case PURC_VARIANT_TYPE_NULL:
        case PURC_VARIANT_TYPE_UNDEFINED:
        case PURC_VARIANT_TYPE_BOOLEAN:
        case PURC_VARIANT_TYPE_NUMBER:
        case PURC_VARIANT_TYPE_LONGINT:
        case PURC_VARIANT_TYPE_LONGDOUBLE:
        case PURC_VARIANT_TYPE_STRING:
        case PURC_VARIANT_TYPE_SEQUENCE:
        case PURC_VARIANT_TYPE_DYNAMIC:
        case PURC_VARIANT_TYPE_NATIVE:
            value->refc++;
            break;

        case PURC_VARIANT_TYPE_OBJECT:
            foreach_value_in_variant_object (value, variant)
                purc_variant_ref (variant);
            end_foreach;
            break;

        case PURC_VARIANT_TYPE_ARRAY:
            foreach_value_in_variant_array(value, variant)
                purc_variant_ref (variant);
            end_foreach;
            break;

        case PURC_VARIANT_TYPE_SET:
            PC_ASSERT(0);
            foreach_value_in_variant_set (value, variant)
                purc_variant_ref (variant);
            end_foreach;
            break;

        default:
            break;
    }
    return value->refc;
}

unsigned int purc_variant_unref (purc_variant_t value)
{
    PC_ASSERT(value);

    purc_variant_t variant = NULL;

    /* this should not occur */
    if (value->refc == 0) {
        PC_ASSERT (0);
        return 0;
    }

    switch ((int)value->type) {
        case PURC_VARIANT_TYPE_NULL:
        case PURC_VARIANT_TYPE_UNDEFINED:
        case PURC_VARIANT_TYPE_BOOLEAN:
        case PURC_VARIANT_TYPE_NUMBER:
        case PURC_VARIANT_TYPE_LONGINT:
        case PURC_VARIANT_TYPE_LONGDOUBLE:
        case PURC_VARIANT_TYPE_STRING:
        case PURC_VARIANT_TYPE_ATOM_STRING:
        case PURC_VARIANT_TYPE_SEQUENCE:
        case PURC_VARIANT_TYPE_DYNAMIC:
        case PURC_VARIANT_TYPE_NATIVE:
            break;

        case PURC_VARIANT_TYPE_OBJECT:
            foreach_value_in_variant_object (value, variant)
                purc_variant_unref (variant);
            end_foreach;
            break;

        case PURC_VARIANT_TYPE_ARRAY:
            foreach_value_in_variant_array (value, variant)
                purc_variant_unref (variant);
            end_foreach;
            break;

        case PURC_VARIANT_TYPE_SET:
            PC_ASSERT(0);
            foreach_value_in_variant_set (value, variant)
                purc_variant_unref (variant);
            end_foreach;
            break;

        default:
            break;
    }

    value->refc--;

    if (value->refc == 0) {
        // release resource occupied by variant
        pcvariant_release_fn release = pcvariant_releasers[value->type];
        if (release)
            release (value);

        if (value->flags & PCVARIANT_FLAG_NOFREE) {
            if (value->type > PURC_VARIANT_TYPE_BOOLEAN) {
                struct pcinst * instance = pcinst_current ();
                PC_ASSERT(instance);

                struct purc_variant_stat * stat = &(instance->variant_heap.stat);

                stat->nr_reserved ++;
            }
        }
        else
        {
            // release variant
            if (value->type > PURC_VARIANT_TYPE_BOOLEAN) {
                pcvariant_put (value);
                return 0;
            }
        }
    }

    return value->refc;
}

bool purc_variant_usage_stat (struct purc_variant_stat* stat)
{
    PC_ASSERT(stat);

    struct pcinst * instance = pcinst_current ();
    PC_ASSERT(instance);

    memcpy(stat, &(instance->variant_heap.stat), sizeof(struct purc_variant_stat));

    return true;
}

// todo
purc_variant_t purc_variant_make_from_json_string (const char* json, size_t sz)
{
    UNUSED_PARAM(json);
    UNUSED_PARAM(sz);

    purc_variant_t value = pcvariant_get (PURC_VARIANT_TYPE_STRING);

    return value;
}

// todo
purc_variant_t purc_variant_load_from_json_file (const char* file)
{
    PC_ASSERT(file);

    purc_rwstream_t rwstream = purc_rwstream_new_from_file (file, "r");
    if (rwstream == NULL)
        return PURC_VARIANT_INVALID;

    // how to get file size? use new rwstream type?
    size_t size = 100;
    size_t read_size = 0;
    unsigned char * buf = malloc(size);

    read_size = purc_rwstream_read (rwstream, buf, size);
    if (read_size == 0)
        return PURC_VARIANT_INVALID;

    purc_variant_t value =
            purc_variant_make_from_json_string ((const char *)buf, size);

    free (buf);
    purc_rwstream_close (rwstream);

    return value;
}

<<<<<<< HEAD
/*
 * VWNOTE (ERROR):
 * The author should change the condition mannually to
 *      #if 0
 * in order to compile the statements in other branch
 * to find the potential errors in advance.
 */
=======
#if 0
purc_variant_t purc_variant_dynamic_value_load_from_so (const char* so_name,
                                                        const char* var_name)
{
    PC_ASSERT(so_name);
    PC_ASSERT(var_name);

    purc_variant_t value = PURC_VARIANT_INVALID;

// temporarily disable to make sure test cases available
#if OS(LINUX) || OS(UNIX)
    void * library_handle = NULL;

    library_handle = dlopen(so_name, RTLD_LAZY);
    if(!library_handle)
        return PURC_VARIANT_INVALID;

    purc_variant_t (* get_variant_by_name)(const char *);

    get_variant_by_name = (purc_variant_t (*) (const char *))dlsym(library_handle, "get_variant_by_name");
    if(dlerror() != NULL)
    {
        dlclose(library_handle);
        return PURC_VARIANT_INVALID;
    }

    value = get_variant_by_name(var_name);
    if(value == NULL)
    {
        dlclose(library_handle);
        return PURC_VARIANT_INVALID;
    }

    // ??? long string, sequence, atom string, dynamic, native..... can not dlclose....
#else // 0
    UNUSED_PARAM(so_name);
    UNUSED_PARAM(var_name);
#endif // !0
    return value;

}
#endif

#if 0
purc_variant_t purc_variant_load_from_json_stream (purc_rwstream_t stream)
{
}

size_t purc_variant_serialize (purc_variant_t value, purc_rwstream_t stream, \
                                                            unsigned int opts)
{
}

int purc_variant_compare (purc_variant_t v1, purc_variant v2)
{
}
#endif

>>>>>>> d50eeb55
#if HAVE(GLIB)
static inline UNUSED_FUNCTION void * pcvariant_alloc_mem(size_t size)
                { return (void *)g_slice_alloc((gsize)size); }
static inline void * pcvariant_alloc_mem_0(size_t size)
                { return (void *)g_slice_alloc0((gsize)size); }
static inline void pcvariant_free_mem(size_t size, void *ptr)
                { return g_slice_free1((gsize)size, (gpointer)ptr); }
#else
/*
 * VWNOTE (ERROR):
 *  - Use UNUSED_FUNCTION for unused inline functions to avoid warnings.
 *  - Only one argument passed to calloc.
 *  - Use UNUSED_PARAM to avoid compilation warnings.
 */
static inline UNUSED_FUNCTION void * pcvariant_alloc_mem(size_t size)
                { return malloc(size); }
static inline void * pcvariant_alloc_mem_0(size_t size)
                { return (void *)calloc(1, size); }
static inline void pcvariant_free_mem(size_t size, void *ptr)
                { UNUSED_PARAM(size); return free(ptr); }
#endif

/* VWNOTE (INFO): No need to write a new function for this work.
   Check the type in pcvariant_get() and pcvariant_put(), and
   set the stat information directly.

   A better writing (the author should maintain a new flag):

   if (value->flags | PCVARIANT_FLAG_HAS_EXTRA_SIZE) {
       size_t extra_size = (size_t)value->sz_ptr[1];
       stat->sz_mem[type] += extra_size;
       stat->sz_total_mem += extra_size;
   }
 */

// set statistic for additional memory for one variant
void pcvariant_stat_additional_memory (purc_variant_t value, bool add)
{
    struct pcinst * instance = pcinst_current ();

    PC_ASSERT(value);
    PC_ASSERT(instance);

    struct purc_variant_stat * stat = &(instance->variant_heap.stat);
    int type = value->type;

    switch (type)
    {
        case PURC_VARIANT_TYPE_STRING:
        case PURC_VARIANT_TYPE_SEQUENCE:
            if (value->flags & PCVARIANT_FLAG_LONG) {
                if (add) {
                    stat->sz_mem[type] += (size_t)value->sz_ptr[1];
                    stat->sz_total_mem += (size_t)value->sz_ptr[1];
                }
                else {
                    stat->sz_mem[type] -= (size_t)value->sz_ptr[1];
                    stat->sz_total_mem -= (size_t)value->sz_ptr[1];
                }
            }
            break;

            /* VWNOTE (FIXME): DO NOT COUNT SIZE OF ATOM STRING */
        case PURC_VARIANT_TYPE_ATOM_STRING:
            if (!(value->flags & PCVARIANT_FLAG_ATOM_STATIC)) {
                if (add) {
                    stat->sz_mem[type] += (size_t)value->size;
                    stat->sz_total_mem += (size_t)value->size;
                }
                else {
                    // whether invoke it, depend on atom string release
                    stat->sz_mem[type] -= (size_t)value->size;
                    stat->sz_total_mem -= (size_t)value->size;
                }
            }
            break;
    }
}

/* VWNOTE (WARNING):
 *
 * This function has bad interface (ambiguous arguments),
 * this breaks the readability of the function.
 *
 * The better implementation is spliting into two functions,
 * one for get, one for put.
 *
 * Another problem is this impelmentation does not count
 * the memory cosumed by a complex variant value, e.g., a
 * long string or an array.
 *
 * I think the best way is changing the stat structure
 * in pcvariant_get() and pcvariant_put() separately and directly.
 */
static void
pcvariant_set_stat (enum purc_variant_type type, bool reserved, bool direct)
{
    struct pcinst * instance = pcinst_current ();
    PC_ASSERT(instance);

    struct purc_variant_stat * stat = &(instance->variant_heap.stat);

    switch (type)
    {
        // do not set null, undefined, boolean type
        case PURC_VARIANT_TYPE_NUMBER:
        case PURC_VARIANT_TYPE_LONGINT:
        case PURC_VARIANT_TYPE_LONGDOUBLE:
        case PURC_VARIANT_TYPE_DYNAMIC:
        case PURC_VARIANT_TYPE_NATIVE:
        case PURC_VARIANT_TYPE_STRING:
        case PURC_VARIANT_TYPE_SEQUENCE:
        case PURC_VARIANT_TYPE_ATOM_STRING:
        case PURC_VARIANT_TYPE_OBJECT:
        case PURC_VARIANT_TYPE_ARRAY:
        case PURC_VARIANT_TYPE_SET:
            if (direct) {
                /* VWNOTE (INFO):
                 * DO NOT USE WHITESPACES BEFORE AND AFTER `++` or `--`
                 */
                stat->nr_values[type] ++ ;
                stat->nr_total_values ++ ;
                if (!reserved) {
                    stat->sz_mem[type] += sizeof(purc_variant);
                    stat->sz_total_mem += sizeof(purc_variant);
                }
            }
            else {
                stat->nr_values[type] -- ;
                stat->nr_total_values -- ;
                if (!reserved) {
                    stat->sz_mem[type] -= sizeof(purc_variant);
                    stat->sz_total_mem -= sizeof(purc_variant);
                }
            }
            break;

        default:
            break;
    }
}

purc_variant_t pcvariant_get (enum purc_variant_type type)
{
    purc_variant_t value = NULL;
    struct pcinst * instance = pcinst_current ();
    struct pcvariant_heap * heap = &(instance->variant_heap);

    // it is empty
    if (heap->headpos == heap->tailpos) {
        value = (purc_variant_t)pcvariant_alloc_mem_0 (sizeof(purc_variant));
        if (value == NULL)
            value = PURC_VARIANT_INVALID;
        else
            pcvariant_set_stat (type, false, true);
    }
    else {
        value = heap->nr_reserved[heap->tailpos];
        heap->tailpos = (heap->tailpos + 1) % MAX_RESERVED_VARIANTS;

        if (value == NULL) {
            value = (purc_variant_t)pcvariant_alloc_mem_0 (sizeof(purc_variant));
            if (value == NULL)
                value = PURC_VARIANT_INVALID;
            else
                pcvariant_set_stat (type, false, true);
        }
        else
            pcvariant_set_stat (type, true, true);
    }

    return value;
}

void pcvariant_put (purc_variant_t value)
{
    PC_ASSERT(value);

    struct pcinst * instance = pcinst_current ();
    struct pcvariant_heap * heap = &(instance->variant_heap);

    if ((heap->headpos + 1) % MAX_RESERVED_VARIANTS == heap->tailpos) {
        pcvariant_free_mem (sizeof(struct purc_variant), value);
        pcvariant_set_stat (value->type, false, false);
    }
    else {
        heap->nr_reserved[heap->headpos] = value;
        heap->headpos = (heap->headpos + 1) % MAX_RESERVED_VARIANTS;
        pcvariant_set_stat (value->type, true, false);
    }
}

#if 0
purc_variant_t purc_variant_dynamic_value_load_from_so (const char* so_name,
                                                        const char* var_name)
{
    PCVARIANT_ALWAYS_ASSERT(so_name);
    PCVARIANT_ALWAYS_ASSERT(var_name);

    purc_variant_t value = PURC_VARIANT_INVALID;

// temporarily disable to make sure test cases available
#if OS(LINUX) || OS(UNIX)
    void * library_handle = NULL;

    library_handle = dlopen(so_name, RTLD_LAZY);
    if(!library_handle)
        return PURC_VARIANT_INVALID;

    purc_variant_t (* get_variant_by_name)(const char *);

    get_variant_by_name = (purc_variant_t (*) (const char *))dlsym(library_handle, "get_variant_by_name");
    if(dlerror() != NULL)
    {
        dlclose(library_handle);
        return PURC_VARIANT_INVALID;
    }

    value = get_variant_by_name(var_name);
    if(value == NULL)
    {
        dlclose(library_handle);
        return PURC_VARIANT_INVALID;
    }

    // ??? long string, sequence, atom string, dynamic, native..... can not dlclose....
#else // 0
    UNUSED_PARAM(so_name);
    UNUSED_PARAM(var_name);
#endif // !0
    return value;

}

purc_variant_t purc_variant_load_from_json_stream (purc_rwstream_t stream)
{
}

size_t purc_variant_serialize (purc_variant_t value, purc_rwstream_t stream,
                                                            unsigned int opts)
{
}

int purc_variant_compare (purc_variant_t v1, purc_variant v2)
{
}
#endif
<|MERGE_RESOLUTION|>--- conflicted
+++ resolved
@@ -310,7 +310,6 @@
     return value;
 }
 
-<<<<<<< HEAD
 /*
  * VWNOTE (ERROR):
  * The author should change the condition mannually to
@@ -318,66 +317,6 @@
  * in order to compile the statements in other branch
  * to find the potential errors in advance.
  */
-=======
-#if 0
-purc_variant_t purc_variant_dynamic_value_load_from_so (const char* so_name,
-                                                        const char* var_name)
-{
-    PC_ASSERT(so_name);
-    PC_ASSERT(var_name);
-
-    purc_variant_t value = PURC_VARIANT_INVALID;
-
-// temporarily disable to make sure test cases available
-#if OS(LINUX) || OS(UNIX)
-    void * library_handle = NULL;
-
-    library_handle = dlopen(so_name, RTLD_LAZY);
-    if(!library_handle)
-        return PURC_VARIANT_INVALID;
-
-    purc_variant_t (* get_variant_by_name)(const char *);
-
-    get_variant_by_name = (purc_variant_t (*) (const char *))dlsym(library_handle, "get_variant_by_name");
-    if(dlerror() != NULL)
-    {
-        dlclose(library_handle);
-        return PURC_VARIANT_INVALID;
-    }
-
-    value = get_variant_by_name(var_name);
-    if(value == NULL)
-    {
-        dlclose(library_handle);
-        return PURC_VARIANT_INVALID;
-    }
-
-    // ??? long string, sequence, atom string, dynamic, native..... can not dlclose....
-#else // 0
-    UNUSED_PARAM(so_name);
-    UNUSED_PARAM(var_name);
-#endif // !0
-    return value;
-
-}
-#endif
-
-#if 0
-purc_variant_t purc_variant_load_from_json_stream (purc_rwstream_t stream)
-{
-}
-
-size_t purc_variant_serialize (purc_variant_t value, purc_rwstream_t stream, \
-                                                            unsigned int opts)
-{
-}
-
-int purc_variant_compare (purc_variant_t v1, purc_variant v2)
-{
-}
-#endif
-
->>>>>>> d50eeb55
 #if HAVE(GLIB)
 static inline UNUSED_FUNCTION void * pcvariant_alloc_mem(size_t size)
                 { return (void *)g_slice_alloc((gsize)size); }
@@ -389,7 +328,7 @@
 /*
  * VWNOTE (ERROR):
  *  - Use UNUSED_FUNCTION for unused inline functions to avoid warnings.
- *  - Only one argument passed to calloc.
+ *  - Only one argument passed to calloc before change.
  *  - Use UNUSED_PARAM to avoid compilation warnings.
  */
 static inline UNUSED_FUNCTION void * pcvariant_alloc_mem(size_t size)
