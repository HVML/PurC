/*
 * @file variant-basic.c
 * @author Geng Yue
 * @date 2021/07/02
 * @brief The implementation of variant.
 *
 * Copyright (C) 2021 FMSoft <https://www.fmsoft.cn>
 *
 * This file is a part of PurC (short for Purring Cat), an HVML interpreter.
 *
 * This program is free software: you can redistribute it and/or modify
 * it under the terms of the GNU Lesser General Public License as published by
 * the Free Software Foundation, either version 3 of the License, or
 * (at your option) any later version.
 *
 * This program is distributed in the hope that it will be useful,
 * but WITHOUT ANY WARRANTY; without even the implied warranty of
 * MERCHANTABILITY or FITNESS FOR A PARTICULAR PURPOSE.  See the
 * GNU Lesser General Public License for more details.
 *
 * You should have received a copy of the GNU Lesser General Public License
 * along with this program.  If not, see <https://www.gnu.org/licenses/>.
 */

#include "purc.h"
#include "config.h"
#include "private/instance.h"
#include "private/errors.h"
#include "private/tls.h"

#include "purc-utils.h"
#include "purc-variant.h"
#include "private/variant.h"
#include "variant-internals.h"

#include <stdlib.h>
#include <string.h>

#ifndef MAX
#define MAX(a, b)   (a) > (b)? (a) : (b)
#endif

// API for variant
purc_variant_t purc_variant_make_undefined (void)
{
    struct pcinst * instance = pcinst_current ();
    purc_variant_t value = &(instance->variant_heap.v_undefined);

    value->refc++;

    return value;
}

purc_variant_t purc_variant_make_null (void)
{
    struct pcinst * instance = pcinst_current ();
    purc_variant_t value = &(instance->variant_heap.v_null);

    value->refc++;

    return value;
}

purc_variant_t purc_variant_make_boolean (bool b)
{
    purc_variant_t value = NULL;
    struct pcinst * instance = pcinst_current ();

    if (b)
        value = &(instance->variant_heap.v_true);
    else
        value = &(instance->variant_heap.v_false);

    value->refc++;

    return value;
}

purc_variant_t purc_variant_make_number (double d)
{
    purc_variant_t value = pcvariant_get (PURC_VARIANT_TYPE_NUMBER);

    if (value == NULL) {
        pcinst_set_error (PURC_ERROR_OUT_OF_MEMORY);
        return PURC_VARIANT_INVALID;
    }

    value->type = PURC_VARIANT_TYPE_NUMBER;
    value->size = 0;
    value->flags = 0;
    value->refc = 1;
    value->d = d;

    return value;
}


purc_variant_t purc_variant_make_ulongint (uint64_t u64)
{
    purc_variant_t value = pcvariant_get (PURC_VARIANT_TYPE_ULONGINT);

    if (value == NULL) {
        pcinst_set_error (PURC_ERROR_OUT_OF_MEMORY);
        return PURC_VARIANT_INVALID;
    }

    value->type = PURC_VARIANT_TYPE_ULONGINT;
    value->size = 0;
    value->flags = 0;
    value->refc = 1;
    value->u64 = u64;

    return value;
}

purc_variant_t purc_variant_make_longint (int64_t i64)
{
    purc_variant_t value = pcvariant_get (PURC_VARIANT_TYPE_LONGINT);

    if (value == NULL) {
        pcinst_set_error (PURC_ERROR_OUT_OF_MEMORY);
        return PURC_VARIANT_INVALID;
    }

    value->type = PURC_VARIANT_TYPE_LONGINT;
    value->flags = 0;
    value->size = 8;            // marked, if size == 8, it is signed long int
    value->refc = 1;
    value->i64 = i64;

    return value;
}

purc_variant_t purc_variant_make_longdouble (long double lf)
{
    purc_variant_t value = pcvariant_get (PURC_VARIANT_TYPE_LONGDOUBLE);

    if (value == NULL) {
        pcinst_set_error (PURC_ERROR_OUT_OF_MEMORY);
        return PURC_VARIANT_INVALID;
    }

    value->type = PURC_VARIANT_TYPE_LONGDOUBLE;
    value->size = 0;
    value->flags = 0;
    value->refc = 1;
    value->ld = lf;

    return value;
}


static bool purc_variant_string_check_utf8 (const char* str_utf8)
{
    size_t i = 0;
    int nBytes = 0;
    unsigned char ch = 0;
    int length = strlen(str_utf8);

    while ((int)i < length) {
        ch = *(str_utf8 + i);
        if (nBytes == 0) {
            if ((ch & 0x80) != 0) {
                while ((ch & 0x80) != 0) {
                    ch <<= 1;
                    nBytes ++;
                }
                if ((nBytes < 2) || (nBytes > 6)) {
                    return false;
                }
                nBytes --;
            }
        }
        else {
            if ((ch & 0xc0) != 0x80)
                return false;
            nBytes --;
        }
        i ++;
    }

    return (nBytes == 0);
}

purc_variant_t
purc_variant_make_string (const char* str_utf8, bool check_encoding)
{
    PCVARIANT_CHECK_FAIL_RET(str_utf8, PURC_VARIANT_INVALID);

    size_t str_size = strlen (str_utf8);
    size_t real_size = MAX (sizeof(long double), sizeof(void*) * 2);
    purc_variant_t value = NULL;

    if (check_encoding) {
        if (!purc_variant_string_check_utf8 (str_utf8)) {
            pcinst_set_error (PCVARIANT_STRING_NOT_UTF8);
            return PURC_VARIANT_INVALID;
        }
    }

    value = pcvariant_get (PURC_VARIANT_TYPE_STRING);

    if (value == NULL) {
        pcinst_set_error (PURC_ERROR_OUT_OF_MEMORY);
        return PURC_VARIANT_INVALID;
    }

    value->type = PURC_VARIANT_TYPE_STRING;
    value->flags = 0;
    value->refc = 1;

    if (str_size < (real_size - 1)) {
        // VWNOTE: use strcpy instead of memcpy
        strcpy ((char *)value->bytes, str_utf8);
        // VWNOTE: always store the size including the terminating null byte.
        value->size = str_size + 1;
    }
    else {
        char* new_buf;
        new_buf = malloc (str_size + 1);
        if(new_buf == NULL) {
            pcvariant_put (value);
            pcinst_set_error (PURC_ERROR_OUT_OF_MEMORY);
            return PURC_VARIANT_INVALID;
        }

        value->flags |= PCVARIANT_FLAG_EXTRA_SIZE;
        value->sz_ptr[1] = (uintptr_t)new_buf;
        // VWNOTE: sz_ptr[0] will be set in pcvariant_stat_set_extra_size
        // VWNOTE: use strcpy instead of memcpy
        //value->sz_ptr[0] = (uintptr_t)str_size;
        strcpy (new_buf, str_utf8);
        // VWNOTE: always store the size including the terminating null byte.
        pcvariant_stat_set_extra_size (value, str_size + 1);
    }

    return value;
}

<<<<<<< HEAD
=======

>>>>>>> 4d058b03
purc_variant_t
purc_variant_make_string_reuse_buff (char* str_utf8, size_t sz_buff,
                                                    bool check_encoding)
{
    PCVARIANT_CHECK_FAIL_RET(str_utf8, PURC_VARIANT_INVALID);

    purc_variant_t value = NULL;

    if (check_encoding) {
        if (!purc_variant_string_check_utf8 (str_utf8)) {
            pcinst_set_error (PCVARIANT_STRING_NOT_UTF8);
            return PURC_VARIANT_INVALID;
        }
    }

    value = pcvariant_get (PURC_VARIANT_TYPE_STRING);

    if (value == NULL) {
        pcinst_set_error (PURC_ERROR_OUT_OF_MEMORY);
        return PURC_VARIANT_INVALID;
    }

    value->type = PURC_VARIANT_TYPE_STRING;
    value->flags |= PCVARIANT_FLAG_EXTRA_SIZE;
    value->refc = 1;

    value->sz_ptr[1] = (uintptr_t)(str_utf8);
    pcvariant_stat_set_extra_size (value, sz_buff);

    return value;
}


purc_variant_t
purc_variant_make_string_static (const char* str_utf8, bool check_encoding)
{
    PCVARIANT_CHECK_FAIL_RET(str_utf8, PURC_VARIANT_INVALID);

    size_t str_size = strlen (str_utf8);
    purc_variant_t value = NULL;

    if (check_encoding) {
        if (!purc_variant_string_check_utf8 (str_utf8)) {
            pcinst_set_error (PCVARIANT_STRING_NOT_UTF8);
            return PURC_VARIANT_INVALID;
        }
    }

    value = pcvariant_get (PURC_VARIANT_TYPE_STRING);

    if (value == NULL) {
        pcinst_set_error (PURC_ERROR_OUT_OF_MEMORY);
        return PURC_VARIANT_INVALID;
    }

    value->type = PURC_VARIANT_TYPE_STRING;
<<<<<<< HEAD
    value->flags |= PCVARIANT_FLAG_STATIC;
=======
    value->flags |= PCVARIANT_FLAG_STRING_STATIC;
>>>>>>> 4d058b03
    value->refc = 1;
    value->sz_ptr[0] = str_size;
    value->sz_ptr[1] = (uintptr_t)str_utf8;

    return value;
}

const char* purc_variant_get_string_const (purc_variant_t string)
{
    PCVARIANT_CHECK_FAIL_RET(string, NULL);

    const char * str_str = NULL;

    if (purc_variant_is_type (string, PURC_VARIANT_TYPE_STRING)) {
        if ((string->flags & PCVARIANT_FLAG_EXTRA_SIZE) ||
<<<<<<< HEAD
                (string->flags & PCVARIANT_FLAG_STATIC))
=======
                (string->flags & PCVARIANT_FLAG_STRING_STATIC))
>>>>>>> 4d058b03
            str_str = (char *)string->sz_ptr[1];
        else
            str_str = (char *)string->bytes;
    }
    else
        pcinst_set_error (PCVARIANT_INVALID_TYPE);

    return str_str;
}

size_t purc_variant_string_length (const purc_variant_t string)
{
    size_t str_size = 0;

    PC_ASSERT(string);

    if (purc_variant_is_type(string, PURC_VARIANT_TYPE_STRING)) {
        if ((string->flags & PCVARIANT_FLAG_EXTRA_SIZE) ||
<<<<<<< HEAD
                (string->flags & PCVARIANT_FLAG_STATIC))
=======
                (string->flags & PCVARIANT_FLAG_STRING_STATIC))
>>>>>>> 4d058b03
            str_size = (size_t)string->sz_ptr[0];
        else
            str_size = string->size;
    }
    else
        pcinst_set_error (PCVARIANT_INVALID_TYPE);

    return str_size;
}

void pcvariant_string_release (purc_variant_t string)
{
    PC_ASSERT(string);

    if (purc_variant_is_type (string, PURC_VARIANT_TYPE_STRING)) {
        if (string->flags & PCVARIANT_FLAG_EXTRA_SIZE) {
            // VWNOTE: sz_ptr[0] will be set in pcvariant_stat_set_extra_size
            pcvariant_stat_set_extra_size (string, 0);
            free ((void *)string->sz_ptr[1]);
        }
    }
    else
        pcinst_set_error (PCVARIANT_INVALID_TYPE);
}


purc_variant_t
purc_variant_make_atom_string (const char* str_utf8, bool check_encoding)
{
    PCVARIANT_CHECK_FAIL_RET(str_utf8, PURC_VARIANT_INVALID);

    purc_variant_t value = NULL;

    if (check_encoding) {
        if (!purc_variant_string_check_utf8 (str_utf8)) {
            pcinst_set_error (PCVARIANT_STRING_NOT_UTF8);
            return PURC_VARIANT_INVALID;
        }
    }

    purc_atom_t atom = purc_atom_from_string (str_utf8);
    if (atom == 0) {
        pcinst_set_error (PURC_ERROR_OUT_OF_MEMORY);
        return PURC_VARIANT_INVALID;
    }

    value = pcvariant_get (PURC_VARIANT_TYPE_ATOMSTRING);

    if (value == NULL) {
        pcinst_set_error (PURC_ERROR_OUT_OF_MEMORY);
        return PURC_VARIANT_INVALID;
    }

    /* VWNOTE: for atomstring, only store the atom value */
    value->type = PURC_VARIANT_TYPE_ATOMSTRING;
    value->size = 0;
    value->flags = 0;
    value->refc = 1;
    value->sz_ptr[1] = atom;

    return value;
}

purc_variant_t
purc_variant_make_atom_string_static (const char* str_utf8,
        bool check_encoding)
{
    PCVARIANT_CHECK_FAIL_RET(str_utf8, PURC_VARIANT_INVALID);

    purc_variant_t value = NULL;

    if (check_encoding) {
        if (!purc_variant_string_check_utf8 (str_utf8)) {
            pcinst_set_error (PCVARIANT_STRING_NOT_UTF8);
            return PURC_VARIANT_INVALID;
        }
    }

    purc_atom_t atom = purc_atom_from_static_string (str_utf8);
    if (atom == 0) {
        pcinst_set_error (PURC_ERROR_INVALID_VALUE);
        return PURC_VARIANT_INVALID;
    }

    value = pcvariant_get (PURC_VARIANT_TYPE_ATOMSTRING);

    if (value == NULL) {
        pcinst_set_error (PURC_ERROR_OUT_OF_MEMORY);
        return PURC_VARIANT_INVALID;
    }

    /* VWNOTE: for atomstring, only store the atom value */
    value->type = PURC_VARIANT_TYPE_ATOMSTRING;
    value->size = 0;
<<<<<<< HEAD
    value->flags |= PCVARIANT_FLAG_STATIC;
=======
    value->flags |= PCVARIANT_FLAG_STRING_STATIC;
>>>>>>> 4d058b03
    value->refc = 1;
    value->sz_ptr[1] = atom;

    return value;
}

const char* purc_variant_get_atom_string_const (purc_variant_t atom_string)
{
    PCVARIANT_CHECK_FAIL_RET(atom_string, NULL);

    const char * str_str = NULL;

    if (purc_variant_is_type (atom_string, PURC_VARIANT_TYPE_ATOMSTRING))
        str_str = purc_atom_to_string(atom_string->sz_ptr[1]);
    else
        pcinst_set_error (PCVARIANT_INVALID_TYPE);

    return str_str;
}

purc_variant_t purc_variant_make_byte_sequence (const void* bytes,
        size_t nr_bytes)
{
    // VWNOTE: check nr_bytes is not zero.
    PCVARIANT_CHECK_FAIL_RET((bytes != NULL && nr_bytes > 0),
        PURC_VARIANT_INVALID);

    size_t real_size = MAX (sizeof(long double), sizeof(void*) * 2);
    purc_variant_t value = pcvariant_get (PURC_VARIANT_TYPE_BSEQUENCE);

    if (value == NULL) {
        pcinst_set_error (PURC_ERROR_OUT_OF_MEMORY);
        return PURC_VARIANT_INVALID;
    }

    value->type = PURC_VARIANT_TYPE_BSEQUENCE;
    value->flags = 0;
    value->refc = 1;

    if (nr_bytes <= real_size) {
        value->size = nr_bytes;
        memcpy (value->bytes, bytes, nr_bytes);
    }
    else {
        value->flags |= PCVARIANT_FLAG_EXTRA_SIZE;
        value->sz_ptr[1] = (uintptr_t) malloc (nr_bytes);
        if (value->sz_ptr[1] == 0) {
            pcvariant_put (value);
            pcinst_set_error (PURC_ERROR_OUT_OF_MEMORY);
            return PURC_VARIANT_INVALID;
        }

        // VWNOTE: sz_ptr[0] will be set in pcvariant_stat_set_extra_size
        // value->sz_ptr[0] = nr_bytes;
        memcpy ((void *)value->sz_ptr[1], bytes, nr_bytes);
        pcvariant_stat_set_extra_size (value, nr_bytes);
    }

    return value;
}

purc_variant_t purc_variant_make_byte_sequence_static (const void* bytes,
        size_t nr_bytes)
{
    // VWNOTE: check nr_bytes is not zero.
    PCVARIANT_CHECK_FAIL_RET((bytes != NULL && nr_bytes > 0),
        PURC_VARIANT_INVALID);

    purc_variant_t value = pcvariant_get (PURC_VARIANT_TYPE_BSEQUENCE);

    if (value == NULL) {
        pcinst_set_error (PURC_ERROR_OUT_OF_MEMORY);
        return PURC_VARIANT_INVALID;
    }

    value->type = PURC_VARIANT_TYPE_BSEQUENCE;
<<<<<<< HEAD
    value->flags |= PCVARIANT_FLAG_STATIC;
=======
    value->flags |= PCVARIANT_FLAG_STRING_STATIC;
>>>>>>> 4d058b03
    value->flags = 0;
    value->refc = 1;
    value->sz_ptr[0] = nr_bytes;
    value->sz_ptr[1] = (uintptr_t)bytes;

    return value;
}

<<<<<<< HEAD
purc_variant_t purc_variant_make_byte_sequence_reuse_buff (void* bytes, 
=======
purc_variant_t purc_variant_make_byte_sequence_reuse_buff (void* bytes,
>>>>>>> 4d058b03
                                        size_t nr_bytes, size_t sz_buff)
{
    // VWNOTE: check nr_bytes is not zero.
    PCVARIANT_CHECK_FAIL_RET((bytes != NULL && nr_bytes > 0),
        PURC_VARIANT_INVALID);

    purc_variant_t value = pcvariant_get (PURC_VARIANT_TYPE_BSEQUENCE);

    if (value == NULL) {
        pcinst_set_error (PURC_ERROR_OUT_OF_MEMORY);
        return PURC_VARIANT_INVALID;
    }

    value->type = PURC_VARIANT_TYPE_BSEQUENCE;
    value->flags |= PCVARIANT_FLAG_EXTRA_SIZE;
    value->flags = 0;
    value->refc = 1;

    value->sz_ptr[1] = (uintptr_t) bytes;
    pcvariant_stat_set_extra_size (value, sz_buff);

    return value;
}


const unsigned char *
purc_variant_get_bytes_const (purc_variant_t sequence, size_t* nr_bytes)
{
    PCVARIANT_CHECK_FAIL_RET(sequence && nr_bytes, NULL);

    const unsigned char * bytes = NULL;

    if (purc_variant_is_type(sequence, PURC_VARIANT_TYPE_BSEQUENCE)) {
        if ((sequence->flags & PCVARIANT_FLAG_EXTRA_SIZE) ||
<<<<<<< HEAD
                    (sequence->flags & PCVARIANT_FLAG_STATIC)) {
=======
                    (sequence->flags & PCVARIANT_FLAG_STRING_STATIC)) {
>>>>>>> 4d058b03
            bytes = (unsigned char *)sequence->sz_ptr[1];
            * nr_bytes = (size_t)sequence->sz_ptr[0];
        }
        else {
            bytes = sequence->bytes;
            * nr_bytes = sequence->size;
        }
    }
    else
        pcinst_set_error (PCVARIANT_INVALID_TYPE);

    return bytes;
}

size_t purc_variant_sequence_length(const purc_variant_t sequence)
{
    size_t nr_bytes = 0;

    PC_ASSERT(sequence);

    if (purc_variant_is_type (sequence, PURC_VARIANT_TYPE_BSEQUENCE)) {
        if ((sequence->flags & PCVARIANT_FLAG_EXTRA_SIZE) ||
<<<<<<< HEAD
                    (sequence->flags & PCVARIANT_FLAG_STATIC)) 
=======
                    (sequence->flags & PCVARIANT_FLAG_STRING_STATIC))
>>>>>>> 4d058b03
            nr_bytes = (size_t)sequence->sz_ptr[0];
        else
            nr_bytes = sequence->size;
    }
    else
        pcinst_set_error (PCVARIANT_INVALID_TYPE);

    return nr_bytes;
}

void pcvariant_sequence_release(purc_variant_t sequence)
{
    PC_ASSERT(sequence);

    if (purc_variant_is_type(sequence, PURC_VARIANT_TYPE_BSEQUENCE)) {
        if (sequence->flags & PCVARIANT_FLAG_EXTRA_SIZE) {
            // VWNOTE: sz_ptr[0] will be set in pcvariant_stat_set_extra_size
            pcvariant_stat_set_extra_size (sequence, 0);
            free((void *)sequence->sz_ptr[1]);
        }
    }
    else
        pcinst_set_error (PCVARIANT_INVALID_TYPE);
}

purc_variant_t purc_variant_make_dynamic (purc_dvariant_method getter,
        purc_dvariant_method setter)
{
    // VWNOTE: check getter is not NULL.
    PCVARIANT_CHECK_FAIL_RET((getter != NULL), PURC_VARIANT_INVALID);

    // getter and setter can be NULL
    purc_variant_t value = pcvariant_get (PURC_VARIANT_TYPE_DYNAMIC);

    if (value == NULL) {
        pcinst_set_error (PURC_ERROR_OUT_OF_MEMORY);
        return PURC_VARIANT_INVALID;
    }

    value->type = PURC_VARIANT_TYPE_DYNAMIC;
    value->size = 0;
    value->flags = 0;
    value->refc = 1;
    value->ptr_ptr[0] = getter;
    value->ptr_ptr[1] = setter;

    return value;
}

purc_dvariant_method
purc_variant_dynamic_get_getter(const purc_variant_t dynamic)
{
    PC_ASSERT(dynamic);

    purc_dvariant_method fn = NULL;
    if (purc_variant_is_type(dynamic, PURC_VARIANT_TYPE_DYNAMIC)) {
        fn = dynamic->ptr_ptr[0];
    }
    else
        pcinst_set_error (PCVARIANT_INVALID_TYPE);

    return fn;
}

purc_dvariant_method
purc_variant_dynamic_get_setter(const purc_variant_t dynamic)
{
    PC_ASSERT(dynamic);

    purc_dvariant_method fn = NULL;
    if (purc_variant_is_type(dynamic, PURC_VARIANT_TYPE_DYNAMIC)) {
        fn = dynamic->ptr_ptr[1];
    }
    else
        pcinst_set_error (PCVARIANT_INVALID_TYPE);

    return fn;
}

purc_dvariant_method
purc_variant_dynamic_get_getter(const purc_variant_t dynamic)
{
    PC_ASSERT(dynamic);

    purc_dvariant_method fn = NULL;
    if (purc_variant_is_type(dynamic, PURC_VARIANT_TYPE_DYNAMIC)) {
        fn = dynamic->ptr_ptr[0];
    }
    else
        pcinst_set_error (PCVARIANT_INVALID_TYPE);

    return fn;
}

purc_dvariant_method
purc_variant_dynamic_get_setter(const purc_variant_t dynamic)
{
    PC_ASSERT(dynamic);

    purc_dvariant_method fn = NULL;
    if (purc_variant_is_type(dynamic, PURC_VARIANT_TYPE_DYNAMIC)) {
        fn = dynamic->ptr_ptr[1];
    }
    else
        pcinst_set_error (PCVARIANT_INVALID_TYPE);

    return fn;
}

purc_variant_t purc_variant_make_native (void *native_entity,
    const struct purc_native_ops *ops)
{
    // VWNOTE: check entity is not NULL.
    PCVARIANT_CHECK_FAIL_RET((native_entity != NULL), PURC_VARIANT_INVALID);

    purc_variant_t value = pcvariant_get (PURC_VARIANT_TYPE_NATIVE);

    if (value == NULL) {
        pcinst_set_error (PURC_ERROR_OUT_OF_MEMORY);
        return PURC_VARIANT_INVALID;
    }

    value->type = PURC_VARIANT_TYPE_NATIVE;
    value->size = 0;
    value->flags = 0;
    value->refc = 1;
    value->ptr_ptr[0] = native_entity;
    value->ptr_ptr[1] = (void*)ops; // FIXME: globally available ?

    return value;
}

void pcvariant_native_release(purc_variant_t value)
{
    if (value->type == PURC_VARIANT_TYPE_NATIVE) {
        struct purc_native_ops *ops;
        ops = (struct purc_native_ops*)value->ptr_ptr[1];
        if (ops && ops->eraser) {
            ops->eraser(value->ptr_ptr[0]);
        }
    }
}

void * purc_variant_native_get_entity(const purc_variant_t native)
{
    PC_ASSERT(native);
<<<<<<< HEAD
    
=======

>>>>>>> 4d058b03
    void * ret = NULL;

    if (purc_variant_is_type(native, PURC_VARIANT_TYPE_NATIVE)) {
        ret = native->ptr_ptr[0];
    }
    else
        pcinst_set_error (PCVARIANT_INVALID_TYPE);

    return ret;
}<|MERGE_RESOLUTION|>--- conflicted
+++ resolved
@@ -237,10 +237,7 @@
     return value;
 }
 
-<<<<<<< HEAD
-=======
-
->>>>>>> 4d058b03
+
 purc_variant_t
 purc_variant_make_string_reuse_buff (char* str_utf8, size_t sz_buff,
                                                     bool check_encoding)
@@ -297,11 +294,7 @@
     }
 
     value->type = PURC_VARIANT_TYPE_STRING;
-<<<<<<< HEAD
-    value->flags |= PCVARIANT_FLAG_STATIC;
-=======
     value->flags |= PCVARIANT_FLAG_STRING_STATIC;
->>>>>>> 4d058b03
     value->refc = 1;
     value->sz_ptr[0] = str_size;
     value->sz_ptr[1] = (uintptr_t)str_utf8;
@@ -317,11 +310,7 @@
 
     if (purc_variant_is_type (string, PURC_VARIANT_TYPE_STRING)) {
         if ((string->flags & PCVARIANT_FLAG_EXTRA_SIZE) ||
-<<<<<<< HEAD
-                (string->flags & PCVARIANT_FLAG_STATIC))
-=======
                 (string->flags & PCVARIANT_FLAG_STRING_STATIC))
->>>>>>> 4d058b03
             str_str = (char *)string->sz_ptr[1];
         else
             str_str = (char *)string->bytes;
@@ -340,11 +329,7 @@
 
     if (purc_variant_is_type(string, PURC_VARIANT_TYPE_STRING)) {
         if ((string->flags & PCVARIANT_FLAG_EXTRA_SIZE) ||
-<<<<<<< HEAD
-                (string->flags & PCVARIANT_FLAG_STATIC))
-=======
                 (string->flags & PCVARIANT_FLAG_STRING_STATIC))
->>>>>>> 4d058b03
             str_size = (size_t)string->sz_ptr[0];
         else
             str_size = string->size;
@@ -439,11 +424,7 @@
     /* VWNOTE: for atomstring, only store the atom value */
     value->type = PURC_VARIANT_TYPE_ATOMSTRING;
     value->size = 0;
-<<<<<<< HEAD
-    value->flags |= PCVARIANT_FLAG_STATIC;
-=======
     value->flags |= PCVARIANT_FLAG_STRING_STATIC;
->>>>>>> 4d058b03
     value->refc = 1;
     value->sz_ptr[1] = atom;
 
@@ -520,11 +501,7 @@
     }
 
     value->type = PURC_VARIANT_TYPE_BSEQUENCE;
-<<<<<<< HEAD
-    value->flags |= PCVARIANT_FLAG_STATIC;
-=======
     value->flags |= PCVARIANT_FLAG_STRING_STATIC;
->>>>>>> 4d058b03
     value->flags = 0;
     value->refc = 1;
     value->sz_ptr[0] = nr_bytes;
@@ -533,11 +510,7 @@
     return value;
 }
 
-<<<<<<< HEAD
-purc_variant_t purc_variant_make_byte_sequence_reuse_buff (void* bytes, 
-=======
 purc_variant_t purc_variant_make_byte_sequence_reuse_buff (void* bytes,
->>>>>>> 4d058b03
                                         size_t nr_bytes, size_t sz_buff)
 {
     // VWNOTE: check nr_bytes is not zero.
@@ -572,11 +545,7 @@
 
     if (purc_variant_is_type(sequence, PURC_VARIANT_TYPE_BSEQUENCE)) {
         if ((sequence->flags & PCVARIANT_FLAG_EXTRA_SIZE) ||
-<<<<<<< HEAD
-                    (sequence->flags & PCVARIANT_FLAG_STATIC)) {
-=======
                     (sequence->flags & PCVARIANT_FLAG_STRING_STATIC)) {
->>>>>>> 4d058b03
             bytes = (unsigned char *)sequence->sz_ptr[1];
             * nr_bytes = (size_t)sequence->sz_ptr[0];
         }
@@ -599,11 +568,7 @@
 
     if (purc_variant_is_type (sequence, PURC_VARIANT_TYPE_BSEQUENCE)) {
         if ((sequence->flags & PCVARIANT_FLAG_EXTRA_SIZE) ||
-<<<<<<< HEAD
-                    (sequence->flags & PCVARIANT_FLAG_STATIC)) 
-=======
                     (sequence->flags & PCVARIANT_FLAG_STRING_STATIC))
->>>>>>> 4d058b03
             nr_bytes = (size_t)sequence->sz_ptr[0];
         else
             nr_bytes = sequence->size;
@@ -683,36 +648,6 @@
     return fn;
 }
 
-purc_dvariant_method
-purc_variant_dynamic_get_getter(const purc_variant_t dynamic)
-{
-    PC_ASSERT(dynamic);
-
-    purc_dvariant_method fn = NULL;
-    if (purc_variant_is_type(dynamic, PURC_VARIANT_TYPE_DYNAMIC)) {
-        fn = dynamic->ptr_ptr[0];
-    }
-    else
-        pcinst_set_error (PCVARIANT_INVALID_TYPE);
-
-    return fn;
-}
-
-purc_dvariant_method
-purc_variant_dynamic_get_setter(const purc_variant_t dynamic)
-{
-    PC_ASSERT(dynamic);
-
-    purc_dvariant_method fn = NULL;
-    if (purc_variant_is_type(dynamic, PURC_VARIANT_TYPE_DYNAMIC)) {
-        fn = dynamic->ptr_ptr[1];
-    }
-    else
-        pcinst_set_error (PCVARIANT_INVALID_TYPE);
-
-    return fn;
-}
-
 purc_variant_t purc_variant_make_native (void *native_entity,
     const struct purc_native_ops *ops)
 {
@@ -750,11 +685,6 @@
 void * purc_variant_native_get_entity(const purc_variant_t native)
 {
     PC_ASSERT(native);
-<<<<<<< HEAD
-    
-=======
-
->>>>>>> 4d058b03
     void * ret = NULL;
 
     if (purc_variant_is_type(native, PURC_VARIANT_TYPE_NATIVE)) {
