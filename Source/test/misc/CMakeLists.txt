--- conflicted
+++ resolved
@@ -22,14 +22,8 @@
 )
 
 set(test_messages_LIBRARIES
-<<<<<<< HEAD
-    gtest_main
-    gtest
-    PurC::PurC
-=======
     PurC::PurC
     "${GTEST_LIBRARIES}"
->>>>>>> 03065eb8
     pthread
 )
 
