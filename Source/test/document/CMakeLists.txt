include(PurCCommon)
include(target/PurC)
include(GoogleTest)

enable_testing()

# test_document
PURC_EXECUTABLE_DECLARE(test_document)

list(APPEND test_document_PRIVATE_INCLUDE_DIRECTORIES
    ${FORWARDING_HEADERS_DIR}
    "${GTEST_INCLUDE_DIRS}"
)

PURC_EXECUTABLE(test_document)

set(test_document_SOURCES
    test_document.cpp
)

set(test_document_LIBRARIES
<<<<<<< HEAD
    gtest_main
    gtest
    PurC::PurC
=======
    PurC::PurC
    "${GTEST_LIBRARIES}"
>>>>>>> 03065eb8
    pthread
)

PURC_COMPUTE_SOURCES(test_document)
PURC_FRAMEWORK(test_document)
GTEST_DISCOVER_TESTS(test_document DISCOVERY_TIMEOUT 10)
<|MERGE_RESOLUTION|>--- conflicted
+++ resolved
@@ -19,14 +19,8 @@
 )
 
 set(test_document_LIBRARIES
-<<<<<<< HEAD
-    gtest_main
-    gtest
-    PurC::PurC
-=======
     PurC::PurC
     "${GTEST_LIBRARIES}"
->>>>>>> 03065eb8
     pthread
 )
 
