--- conflicted
+++ resolved
@@ -22,14 +22,8 @@
 )
 
 set(test_stack_LIBRARIES
-<<<<<<< HEAD
-    gtest_main
-    gtest
-    PurC::PurC
-=======
     PurC::PurC
     "${GTEST_LIBRARIES}"
->>>>>>> 03065eb8
     pthread
 )
 
@@ -55,14 +49,8 @@
 )
 
 set(test_ejson_LIBRARIES
-<<<<<<< HEAD
-    gtest_main
-    gtest
-    PurC::PurC
-=======
     PurC::PurC
     "${GTEST_LIBRARIES}"
->>>>>>> 03065eb8
     pthread
 )
 
@@ -88,14 +76,8 @@
 )
 
 set(test_ejson_vcm_LIBRARIES
-<<<<<<< HEAD
-    gtest_main
-    gtest
-    PurC::PurC
-=======
     PurC::PurC
     "${GTEST_LIBRARIES}"
->>>>>>> 03065eb8
     pthread
 )
 
@@ -121,14 +103,8 @@
 )
 
 set(test_ref_LIBRARIES
-<<<<<<< HEAD
-    gtest_main
-    gtest
-    PurC::PurC
-=======
     PurC::PurC
     "${GTEST_LIBRARIES}"
->>>>>>> 03065eb8
     pthread
 )
 
@@ -154,14 +130,8 @@
 )
 
 set(test_jsonee_LIBRARIES
-<<<<<<< HEAD
-    gtest_main
-    gtest
-    PurC::PurC
-=======
     PurC::PurC
     "${GTEST_LIBRARIES}"
->>>>>>> 03065eb8
     pthread
 )
 
