--- conflicted
+++ resolved
@@ -24,15 +24,9 @@
     test_fetcher.cpp
 )
 
-<<<<<<< HEAD
-set(test_local_fetcher_LIBRARIES
+set(test_fetcher_LIBRARIES
     PurC::PurC
     "${GTEST_LIBRARIES}"
-=======
-set(test_fetcher_LIBRARIES
-    gtest_main
-    PurC::PurC
->>>>>>> 8a475686
     pthread
 )
 
@@ -51,7 +45,6 @@
     "${FORWARDING_HEADERS_DIR}"
     "${GIO_UNIX_INCLUDE_DIRS}"
     "${GLIB_INCLUDE_DIRS}"
-    "${GTEST_INCLUDE_DIRS}"
 )
 
 PURC_EXECUTABLE(test_local_fetcher)
@@ -60,15 +53,9 @@
     test_local_fetcher.cpp
 )
 
-<<<<<<< HEAD
-set(test_fetcher_LIBRARIES
-    PurC::PurC
-    "${GTEST_LIBRARIES}"
-=======
 set(test_local_fetcher_LIBRARIES
     gtest_main
     PurC::PurC
->>>>>>> 8a475686
     pthread
 )
 
