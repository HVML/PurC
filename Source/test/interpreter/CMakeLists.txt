--- conflicted
+++ resolved
@@ -31,14 +31,8 @@
 )
 
 set(test_vcm_eval_LIBRARIES
-<<<<<<< HEAD
-    gtest_main
-    gtest
-    PurC::PurC
-=======
-    PurC::PurC
-    "${GTEST_LIBRARIES}"
->>>>>>> 03065eb8
+    PurC::PurC
+    "${GTEST_LIBRARIES}"
     pthread
 )
 
@@ -66,14 +60,8 @@
 )
 
 set(test_interpreter_LIBRARIES
-<<<<<<< HEAD
-    gtest_main
-    gtest
-    PurC::PurC
-=======
-    PurC::PurC
-    "${GTEST_LIBRARIES}"
->>>>>>> 03065eb8
+    PurC::PurC
+    "${GTEST_LIBRARIES}"
     pthread
 )
 
@@ -100,14 +88,8 @@
 )
 
 set(test_observe_LIBRARIES
-<<<<<<< HEAD
-    gtest_main
-    gtest
-    PurC::PurC
-=======
-    PurC::PurC
-    "${GTEST_LIBRARIES}"
->>>>>>> 03065eb8
+    PurC::PurC
+    "${GTEST_LIBRARIES}"
     pthread
 )
 
@@ -135,14 +117,8 @@
     )
 
     set(test_observe_named_LIBRARIES
-<<<<<<< HEAD
-        gtest_main
-        gtest
-        PurC::PurC
-=======
         PurC::PurC
         "${GTEST_LIBRARIES}"
->>>>>>> 03065eb8
         pthread
     )
 
@@ -171,14 +147,8 @@
 )
 
 set(test_doc_var_LIBRARIES
-<<<<<<< HEAD
-    gtest_main
-    gtest
-    PurC::PurC
-=======
-    PurC::PurC
-    "${GTEST_LIBRARIES}"
->>>>>>> 03065eb8
+    PurC::PurC
+    "${GTEST_LIBRARIES}"
     pthread
 )
 
@@ -205,14 +175,8 @@
 )
 
 set(test_test_LIBRARIES
-<<<<<<< HEAD
-    gtest_main
-    gtest
-    PurC::PurC
-=======
-    PurC::PurC
-    "${GTEST_LIBRARIES}"
->>>>>>> 03065eb8
+    PurC::PurC
+    "${GTEST_LIBRARIES}"
     pthread
 )
 
@@ -240,14 +204,8 @@
 )
 
 set(test_intr_samples_LIBRARIES
-<<<<<<< HEAD
-    gtest_main
-    gtest
-    PurC::PurC
-=======
-    PurC::PurC
-    "${GTEST_LIBRARIES}"
->>>>>>> 03065eb8
+    PurC::PurC
+    "${GTEST_LIBRARIES}"
     pthread
 )
 
@@ -274,14 +232,8 @@
 )
 
 set(test_attach_rdr_LIBRARIES
-<<<<<<< HEAD
-    gtest_main
-    gtest
-    PurC::PurC
-=======
-    PurC::PurC
-    "${GTEST_LIBRARIES}"
->>>>>>> 03065eb8
+    PurC::PurC
+    "${GTEST_LIBRARIES}"
     pthread
 )
 
@@ -309,14 +261,8 @@
 )
 
 set(test_samples_LIBRARIES
-<<<<<<< HEAD
-    gtest_main
-    gtest
-    PurC::PurC
-=======
-    PurC::PurC
-    "${GTEST_LIBRARIES}"
->>>>>>> 03065eb8
+    PurC::PurC
+    "${GTEST_LIBRARIES}"
     pthread
 )
 
@@ -346,14 +292,8 @@
 )
 
 set(test_hvml_tag_LIBRARIES
-<<<<<<< HEAD
-    gtest_main
-    gtest
-    PurC::PurC
-=======
-    PurC::PurC
-    "${GTEST_LIBRARIES}"
->>>>>>> 03065eb8
+    PurC::PurC
+    "${GTEST_LIBRARIES}"
     pthread
 )
 
@@ -382,14 +322,8 @@
 )
 
 set(test_simple_runner_LIBRARIES
-<<<<<<< HEAD
-    gtest_main
-    gtest
-    PurC::PurC
-=======
-    PurC::PurC
-    "${GTEST_LIBRARIES}"
->>>>>>> 03065eb8
+    PurC::PurC
+    "${GTEST_LIBRARIES}"
     pthread
 )
 
@@ -416,14 +350,8 @@
 )
 
 set(test_runners_LIBRARIES
-<<<<<<< HEAD
-    gtest_main
-    gtest
-    PurC::PurC
-=======
-    PurC::PurC
-    "${GTEST_LIBRARIES}"
->>>>>>> 03065eb8
+    PurC::PurC
+    "${GTEST_LIBRARIES}"
     pthread
 )
 
@@ -450,14 +378,8 @@
 )
 
 set(test_void_document_LIBRARIES
-<<<<<<< HEAD
-    gtest_main
-    gtest
-    PurC::PurC
-=======
-    PurC::PurC
-    "${GTEST_LIBRARIES}"
->>>>>>> 03065eb8
+    PurC::PurC
+    "${GTEST_LIBRARIES}"
     pthread
 )
 
@@ -484,14 +406,8 @@
 )
 
 set(test_comprehensive_programs_LIBRARIES
-<<<<<<< HEAD
-    gtest_main
-    gtest
-    PurC::PurC
-=======
-    PurC::PurC
-    "${GTEST_LIBRARIES}"
->>>>>>> 03065eb8
+    PurC::PurC
+    "${GTEST_LIBRARIES}"
     pthread
 )
 
@@ -517,14 +433,8 @@
 )
 
 set(test_quit_main_runner_LIBRARIES
-<<<<<<< HEAD
-    gtest_main
-    gtest
-    PurC::PurC
-=======
-    PurC::PurC
-    "${GTEST_LIBRARIES}"
->>>>>>> 03065eb8
+    PurC::PurC
+    "${GTEST_LIBRARIES}"
     pthread
 )
 
@@ -552,14 +462,8 @@
 )
 
 set(test_inherit_document_LIBRARIES
-<<<<<<< HEAD
-    gtest_main
-    gtest
-    PurC::PurC
-=======
-    PurC::PurC
-    "${GTEST_LIBRARIES}"
->>>>>>> 03065eb8
+    PurC::PurC
+    "${GTEST_LIBRARIES}"
     pthread
 )
 
