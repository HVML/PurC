include(PurCCommon)
include(target/PurC)
include(GoogleTest)

enable_testing()

macro(GEN_TEST _name)
    PURC_EXECUTABLE_DECLARE(test_exe${_name})

    list(APPEND test_exe${_name}_PRIVATE_INCLUDE_DIRECTORIES
        ${FORWARDING_HEADERS_DIR}
        ${PURC_DIR} ${PURC_DIR}/include
        ${CMAKE_BINARY_DIR}
        ${CMAKE_BINARY_DIR}/Source/PurC/executors/parsers
        ${WTF_DIR}
        ${PURC_DIR}/executors
        "${GTEST_INCLUDE_DIRS}"
    )

    PURC_EXECUTABLE(test_exe${_name})

    set(test_exe${_name}_SOURCES
        test-${_name}.cpp
    )

    set(test_exe${_name}_LIBRARIES
<<<<<<< HEAD
        gtest_main
        gtest
        PurC::PurC
=======
        PurC::PurC
        "${GTEST_LIBRARIES}"
>>>>>>> 03065eb8
        pthread
    )

    PURC_COMPUTE_SOURCES(test_exe${_name})
    PURC_FRAMEWORK(test_exe${_name})
    GTEST_DISCOVER_TESTS(test_exe${_name} DISCOVERY_TIMEOUT 10)
endmacro()

set(_targets
        key
        range
        filter
        char
        token
        add
        sub
        mul
        div
        formula
        objformula
        sql
        travel)

foreach (_target IN LISTS _targets)
    GEN_TEST(${_target})
endforeach()

unset(_targets)

# test_executors
PURC_EXECUTABLE_DECLARE(test_executors)

list(APPEND test_executors_PRIVATE_INCLUDE_DIRECTORIES
    ${FORWARDING_HEADERS_DIR}
    ${PURC_DIR} ${PURC_DIR}/include
    ${CMAKE_BINARY_DIR}
    ${WTF_DIR}
    "${GTEST_INCLUDE_DIRS}"
)

PURC_EXECUTABLE(test_executors)

set(test_executors_SOURCES
    test-executors.cpp
)

set(test_executors_LIBRARIES
<<<<<<< HEAD
    gtest_main
    gtest
    PurC::PurC
=======
    PurC::PurC
    "${GTEST_LIBRARIES}"
>>>>>>> 03065eb8
    pthread
)

PURC_COMPUTE_SOURCES(test_executors)
PURC_FRAMEWORK(test_executors)
GTEST_DISCOVER_TESTS(test_executors DISCOVERY_TIMEOUT 10)
<|MERGE_RESOLUTION|>--- conflicted
+++ resolved
@@ -24,14 +24,8 @@
     )
 
     set(test_exe${_name}_LIBRARIES
-<<<<<<< HEAD
-        gtest_main
-        gtest
-        PurC::PurC
-=======
         PurC::PurC
         "${GTEST_LIBRARIES}"
->>>>>>> 03065eb8
         pthread
     )
 
@@ -79,14 +73,8 @@
 )
 
 set(test_executors_LIBRARIES
-<<<<<<< HEAD
-    gtest_main
-    gtest
-    PurC::PurC
-=======
     PurC::PurC
     "${GTEST_LIBRARIES}"
->>>>>>> 03065eb8
     pthread
 )
 
