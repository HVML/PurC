--- conflicted
+++ resolved
@@ -62,44 +62,6 @@
     purc_variant_t set = purc_variant_make_set_by_ckey(2, "id", obj_1, obj_2);
     ASSERT_NE(set, PURC_VARIANT_INVALID);
 
-<<<<<<< HEAD
-#if 0
-    if (0) {
-        purc_variant_t v = pcvariant_set_find(set, obj_3);
-        ASSERT_NE(v, PURC_VARIANT_INVALID);
-        ASSERT_EQ(obj_2, v);
-
-
-        purc_variant_t value = PURC_VARIANT_INVALID;
-
-        PRINT_VARIANT(set);
-        // overwrite object
-        value = purc_variant_object_get_by_ckey(obj_3, "id", false);
-        purc_variant_object_set_by_static_ckey(v, "id", value);
-        PRINT_VARIANT(set);
-
-        value = purc_variant_object_get_by_ckey(obj_3, "active", false);
-        purc_variant_object_set_by_static_ckey(v, "active", value);
-        PRINT_VARIANT(set);
-
-        v = pcvariant_set_find(set, obj_3);
-        ASSERT_NE(v, PURC_VARIANT_INVALID);
-        ASSERT_EQ(obj_2, v);
-    }
-#endif // 0
-
-    if (1) {
-        bool ok = purc_variant_set_add(set, obj_3, true);
-        ASSERT_TRUE(ok);
-        purc_variant_t v;
-        v = pcvariant_set_find(set, obj_3);
-        ASSERT_NE(v, PURC_VARIANT_INVALID);
-        ASSERT_EQ(v, obj_3);
-        v = pcvariant_set_find(set, obj_2);
-        ASSERT_NE(v, PURC_VARIANT_INVALID);
-        ASSERT_EQ(v, obj_3);
-    }
-=======
     purc_variant_t v = pcvariant_set_find(set, obj_3);
     ASSERT_NE(v, PURC_VARIANT_INVALID);
     ASSERT_EQ(obj_2, v);
@@ -120,7 +82,18 @@
     v = pcvariant_set_find(set, obj_3);
     ASSERT_NE(v, PURC_VARIANT_INVALID);
     ASSERT_EQ(obj_2, v);
->>>>>>> c8b1c8f7
+
+    if (1) {
+        bool ok = purc_variant_set_add(set, obj_3, true);
+        ASSERT_TRUE(ok);
+        purc_variant_t v;
+        v = pcvariant_set_find(set, obj_3);
+        ASSERT_NE(v, PURC_VARIANT_INVALID);
+        ASSERT_EQ(v, obj_3);
+        v = pcvariant_set_find(set, obj_2);
+        ASSERT_NE(v, PURC_VARIANT_INVALID);
+        ASSERT_EQ(v, obj_3);
+    }
 
 
     purc_variant_unref(set);
