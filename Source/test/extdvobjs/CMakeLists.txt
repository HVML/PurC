--- conflicted
+++ resolved
@@ -26,14 +26,8 @@
     )
 
     set(test_extdvobjs_math_LIBRARIES
-<<<<<<< HEAD
-        gtest_main
-        gtest
-        PurC::PurC
-=======
         PurC::PurC
         ${GTEST_LIBRARIES}
->>>>>>> 03065eb8
         pthread
     )
 
@@ -65,14 +59,8 @@
     )
 
     set(test_extdvobjs_fs_LIBRARIES
-<<<<<<< HEAD
-        gtest_main
-        gtest
-        PurC::PurC
-=======
         PurC::PurC
         ${GTEST_LIBRARIES}
->>>>>>> 03065eb8
         pthread
     )
 
@@ -101,14 +89,8 @@
     )
 
     set(test_extdvobjs_file_LIBRARIES
-<<<<<<< HEAD
-        gtest_main
-        gtest
-        PurC::PurC
-=======
         PurC::PurC
         ${GTEST_LIBRARIES}
->>>>>>> 03065eb8
         pthread
     )
 
@@ -140,14 +122,8 @@
     )
 
     set(test_extdvobjs_py_LIBRARIES
-<<<<<<< HEAD
-        gtest_main
-        gtest
-        PurC::PurC
-=======
         PurC::PurC
         ${GTEST_LIBRARIES}
->>>>>>> 03065eb8
         pthread
     )
 
@@ -179,14 +155,8 @@
     )
 
     set(test_extdvobjs_sqlite_LIBRARIES
-<<<<<<< HEAD
-        gtest_main
-        gtest
-        PurC::PurC
-=======
         PurC::PurC
         ${GTEST_LIBRARIES}
->>>>>>> 03065eb8
         pthread
     )
 
