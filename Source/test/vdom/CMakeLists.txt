include(PurCCommon)
include(target/PurC)
include(GoogleTest)

enable_testing()

# test_vdom
PURC_EXECUTABLE_DECLARE(test_vdom)

list(APPEND test_vdom_PRIVATE_INCLUDE_DIRECTORIES
    ${FORWARDING_HEADERS_DIR}
    ${PURC_DIR} ${PURC_DIR}/include
    ${CMAKE_BINARY_DIR}
    ${PurC_DERIVED_SOURCES_DIR}
    ${WTF_DIR}
    ${GTEST_INCLUDE_DIRS}
)

PURC_EXECUTABLE(test_vdom)

set(test_vdom_SOURCES
    test_vdom.cpp
)

set(test_vdom_LIBRARIES
<<<<<<< HEAD
    gtest_main
    gtest
    PurC::PurC
=======
    PurC::PurC
    ${GTEST_LIBRARIES}
>>>>>>> 03065eb8
    pthread
)

PURC_COMPUTE_SOURCES(test_vdom)
PURC_FRAMEWORK(test_vdom)
GTEST_DISCOVER_TESTS(test_vdom DISCOVERY_TIMEOUT 10)

# test_vdom_gen
PURC_EXECUTABLE_DECLARE(test_vdom_gen)

list(APPEND test_vdom_gen_PRIVATE_INCLUDE_DIRECTORIES
    ${FORWARDING_HEADERS_DIR}
    ${PURC_DIR} ${PURC_DIR}/include
    ${CMAKE_BINARY_DIR}
    ${PurC_DERIVED_SOURCES_DIR}
    ${WTF_DIR}
    #ugly: for hvml_token and hvml_parser
    ${PURC_DIR}/hvml
    "${GTEST_INCLUDE_DIRS}"
)

PURC_EXECUTABLE(test_vdom_gen)

set(test_vdom_gen_SOURCES
    test_vdom_gen.cpp
)

set(test_vdom_gen_LIBRARIES
<<<<<<< HEAD
    gtest_main
    gtest
    PurC::PurC
=======
    PurC::PurC
    "${GTEST_LIBRARIES}"
>>>>>>> 03065eb8
    pthread
)

PURC_COMPUTE_SOURCES(test_vdom_gen)
PURC_FRAMEWORK(test_vdom_gen)
GTEST_DISCOVER_TESTS(test_vdom_gen DISCOVERY_TIMEOUT 10)
<|MERGE_RESOLUTION|>--- conflicted
+++ resolved
@@ -23,14 +23,8 @@
 )
 
 set(test_vdom_LIBRARIES
-<<<<<<< HEAD
-    gtest_main
-    gtest
-    PurC::PurC
-=======
     PurC::PurC
     ${GTEST_LIBRARIES}
->>>>>>> 03065eb8
     pthread
 )
 
@@ -59,14 +53,8 @@
 )
 
 set(test_vdom_gen_LIBRARIES
-<<<<<<< HEAD
-    gtest_main
-    gtest
-    PurC::PurC
-=======
     PurC::PurC
     "${GTEST_LIBRARIES}"
->>>>>>> 03065eb8
     pthread
 )
 
