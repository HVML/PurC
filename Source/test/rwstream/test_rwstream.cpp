--- conflicted
+++ resolved
@@ -885,18 +885,8 @@
     rws = purc_rwstream_new_from_unix_fd (fd);
     ASSERT_NE(rws, nullptr);
 
-#if 0
     int flags = fcntl (fd, F_GETFL);
-<<<<<<< HEAD
-#ifdef O_NONBLOCK
-    ASSERT_EQ(flags & O_NONBLOCK, 0);
-#else
-    ASSERT_EQ(flags & O_NDELAY, 0);
-#endif
-#endif
-=======
     ASSERT_EQ(flags & O_NONBLOCK, O_NONBLOCK);
->>>>>>> c5eb8f90
 
     ret = purc_rwstream_destroy (rws);
     ASSERT_EQ(ret, 0);
