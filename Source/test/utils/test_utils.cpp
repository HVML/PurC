--- conflicted
+++ resolved
@@ -280,9 +280,6 @@
         prev = p->key;
         free(p);
     }
-<<<<<<< HEAD
-}
-=======
 }
 
 /* test arrlist.double_free */
@@ -528,4 +525,3 @@
 
     ASSERT_TRUE(ok);
 }
->>>>>>> d067ba33
