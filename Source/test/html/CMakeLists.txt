include(PurCCommon)
include(target/PurC)
include(GoogleTest)

enable_testing()

# test_html
PURC_EXECUTABLE_DECLARE(test_html)

list(APPEND test_html_PRIVATE_INCLUDE_DIRECTORIES
    ${FORWARDING_HEADERS_DIR}
    ${PURC_DIR} ${PURC_DIR}/include
    ${CMAKE_BINARY_DIR}
    ${PurC_DERIVED_SOURCES_DIR}
    ${WTF_DIR}
    "${GTEST_INCLUDE_DIRS}"
)

PURC_EXECUTABLE(test_html)

set(test_html_SOURCES
    test_html.cpp
)

set(test_html_LIBRARIES
<<<<<<< HEAD
    gtest_main
    gtest
    PurC::PurC
=======
    PurC::PurC
    "${GTEST_LIBRARIES}"
>>>>>>> 03065eb8
    pthread
)

PURC_COMPUTE_SOURCES(test_html)
PURC_FRAMEWORK(test_html)
GTEST_DISCOVER_TESTS(test_html DISCOVERY_TIMEOUT 10)

# test_html_parser
PURC_EXECUTABLE_DECLARE(test_html_parser)

list(APPEND test_html_parser_PRIVATE_INCLUDE_DIRECTORIES
    ${FORWARDING_HEADERS_DIR}
    ${PURC_DIR} ${PURC_DIR}/include
    ${CMAKE_BINARY_DIR}
    ${PurC_DERIVED_SOURCES_DIR}
    ${WTF_DIR}
    "${GTEST_INCLUDE_DIRS}"
)

PURC_EXECUTABLE(test_html_parser)

set(test_html_parser_SOURCES
    test_html_parser.cpp
)

set(test_html_parser_LIBRARIES
<<<<<<< HEAD
    gtest_main
    gtest
    PurC::PurC
=======
    PurC::PurC
    "${GTEST_LIBRARIES}"
>>>>>>> 03065eb8
    pthread
)

PURC_COMPUTE_SOURCES(test_html_parser)
PURC_FRAMEWORK(test_html_parser)
GTEST_DISCOVER_TESTS(test_html_parser DISCOVERY_TIMEOUT 10)

# test_html_edom
PURC_EXECUTABLE_DECLARE(test_html_edom)

list(APPEND test_html_edom_PRIVATE_INCLUDE_DIRECTORIES
    ${FORWARDING_HEADERS_DIR}
    ${PURC_DIR} ${PURC_DIR}/include
    ${CMAKE_BINARY_DIR}
    ${PurC_DERIVED_SOURCES_DIR}
    ${WTF_DIR}
    "${GTEST_INCLUDE_DIRS}"
)

PURC_EXECUTABLE(test_html_edom)

set(test_html_edom_SOURCES
    html_ops.c
    test_html_edom.cpp
)

set(test_html_edom_LIBRARIES
<<<<<<< HEAD
    gtest_main
    gtest
    PurC::PurC
=======
    PurC::PurC
    "${GTEST_LIBRARIES}"
>>>>>>> 03065eb8
    pthread
)

PURC_COMPUTE_SOURCES(test_html_edom)
PURC_FRAMEWORK(test_html_edom)
GTEST_DISCOVER_TESTS(test_html_edom DISCOVERY_TIMEOUT 10)

# test_dom
PURC_EXECUTABLE_DECLARE(test_dom)

list(APPEND test_dom_PRIVATE_INCLUDE_DIRECTORIES
    ${FORWARDING_HEADERS_DIR}
    ${PURC_DIR} ${PURC_DIR}/include
    ${CMAKE_BINARY_DIR}
    ${PurC_DERIVED_SOURCES_DIR}
    ${WTF_DIR}
    "${GTEST_INCLUDE_DIRS}"
)

PURC_EXECUTABLE(test_dom)

set(test_dom_SOURCES
    html_ops.c
    test_dom.cpp
)

set(test_dom_LIBRARIES
<<<<<<< HEAD
    gtest_main
    gtest
    PurC::PurC
=======
    PurC::PurC
    "${GTEST_LIBRARIES}"
>>>>>>> 03065eb8
    pthread
)

PURC_COMPUTE_SOURCES(test_dom)
PURC_FRAMEWORK(test_dom)
GTEST_DISCOVER_TESTS(test_dom DISCOVERY_TIMEOUT 10)
<|MERGE_RESOLUTION|>--- conflicted
+++ resolved
@@ -23,14 +23,8 @@
 )
 
 set(test_html_LIBRARIES
-<<<<<<< HEAD
-    gtest_main
-    gtest
-    PurC::PurC
-=======
     PurC::PurC
     "${GTEST_LIBRARIES}"
->>>>>>> 03065eb8
     pthread
 )
 
@@ -57,14 +51,8 @@
 )
 
 set(test_html_parser_LIBRARIES
-<<<<<<< HEAD
-    gtest_main
-    gtest
-    PurC::PurC
-=======
     PurC::PurC
     "${GTEST_LIBRARIES}"
->>>>>>> 03065eb8
     pthread
 )
 
@@ -92,14 +80,8 @@
 )
 
 set(test_html_edom_LIBRARIES
-<<<<<<< HEAD
-    gtest_main
-    gtest
-    PurC::PurC
-=======
     PurC::PurC
     "${GTEST_LIBRARIES}"
->>>>>>> 03065eb8
     pthread
 )
 
@@ -127,14 +109,8 @@
 )
 
 set(test_dom_LIBRARIES
-<<<<<<< HEAD
-    gtest_main
-    gtest
-    PurC::PurC
-=======
     PurC::PurC
     "${GTEST_LIBRARIES}"
->>>>>>> 03065eb8
     pthread
 )
 
