--- conflicted
+++ resolved
@@ -43,11 +43,7 @@
 
 We release the PurC library under LGPLv3, so it is free for commercial use if you follow the conditions and terms of LGPLv3.
 
-<<<<<<< HEAD
-This is version 0.9.17 of PurC.
-=======
 This is version 0.9.18 of PurC.
->>>>>>> ddbc16db
 By now, PurC provides support for Linux and macOS.
 The support for Windows is on the way.
 We welcome anyone to port PurC to other platforms.
@@ -275,11 +271,7 @@
 
 ```bash
 $ purc -v error.hvml
-<<<<<<< HEAD
-purc 0.9.17
-=======
 purc 0.9.18
->>>>>>> ddbc16db
 Copyright (C) 2022, 2023 FMSoft Technologies.
 License GPLv3+: GNU GPL version 3 or later <http://gnu.org/licenses/gpl.html>
 This is free software: you are free to change and redistribute it.
@@ -311,13 +303,8 @@
 
 ```
 $ purc -v exception.hvml
-<<<<<<< HEAD
-purc 0.9.17
-Copyright (C) 2022 FMSoft Technologies.
-=======
 purc 0.9.18
 Copyright (C) 2022, 2023 FMSoft Technologies.
->>>>>>> ddbc16db
 License GPLv3+: GNU GPL version 3 or later <http://gnu.org/licenses/gpl.html>
 This is free software: you are free to change and redistribute it.
 There is NO WARRANTY, to the extent permitted by law.
@@ -474,11 +461,7 @@
 The command will give you the following output:
 
 ```
-<<<<<<< HEAD
-purc 0.9.17
-=======
 purc 0.9.18
->>>>>>> ddbc16db
 Copyright (C) 2022, 2023 FMSoft Technologies.
 License GPLv3+: GNU GPL version 3 or later <http://gnu.org/licenses/gpl.html>
 This is free software: you are free to change and redistribute it.
@@ -562,11 +545,7 @@
 - `hvml/foil-progress.hvml`
 - `hvml/foil-meter.hvml`
 
-<<<<<<< HEAD
-Note that in the current version (0.9.17), Foil is not fully functional.
-=======
 Note that in the current version (0.9.18), Foil is not fully functional.
->>>>>>> ddbc16db
 Shortly, Foil will provide support for most properties of CSS 2.2 and some properties of CSS Level 3,
    so that you can get a similar experience to a web browser.
 
@@ -663,11 +642,7 @@
 
 ```bash
 $ purc -h
-<<<<<<< HEAD
-purc (0.9.17) - a standalone HVML interpreter/debugger based on PurC.
-=======
 purc (0.9.18) - a standalone HVML interpreter/debugger based on PurC.
->>>>>>> ddbc16db
 Copyright (C) 2022, 2023 FMSoft Technologies.
 License GPLv3+: GNU GPL version 3 or later <http://gnu.org/licenses/gpl.html>
 This is free software: you are free to change and redistribute it.
@@ -888,11 +863,7 @@
 ### Current Status
 
 This project was launched in June. 2021, and we opened this repo in July 2022.
-<<<<<<< HEAD
-This is version 0.9.17 of PurC.
-=======
 This is version 0.9.18 of PurC.
->>>>>>> ddbc16db
 
 The main purpose of PurC is to provide a library for you to write your own HVML interpreter.
 The current version implements almost all features defined by [HVML Specification V1.0],
