--- conflicted
+++ resolved
@@ -155,11 +155,7 @@
 
 ### 2.9) Known Bugs and Test Cases
 
-<<<<<<< HEAD
-1. [0.9.2] Add new test cases for new bugs.
-=======
 1. [0.9.2; Resolved] Add new test cases for new bugs.
->>>>>>> 7a1caf95
 1. [0.9.2; Resolved] Check eJSON parser for C0 control characters in strings.
 1. [0.9.2; Resolved] Crash if the content of a foreign element contains a `(` character.
 1. [0.9.2; Resolved] The exrepssions in `hvml` might be evaluated twice.
